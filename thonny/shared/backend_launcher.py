# -*- coding: utf-8 -*-
"""
This file is run by VMProxy

(Why separate file for launching? I want to have clean global scope 
in toplevel __main__ module (because that's where user scripts run), but backend's global scope 
is far from clean. 
I could also do python -c "from backend import VM: VM().mainloop()", but looks like this 
gives relative __file__-s on imported modules.) 
"""

if __name__ == "__main__":
    # imports required by backend itself
    import sys
    import logging
    import os.path
    THONNY_USER_DIR = os.environ["THONNY_USER_DIR"]
    # set up logging
    logger = logging.getLogger()
    logFormatter = logging.Formatter('%(levelname)s: %(message)s')
    file_handler = logging.FileHandler(os.path.join(THONNY_USER_DIR,"backend.log"), 
                                       encoding="UTF-8",
                                       mode="w");
    file_handler.setFormatter(logFormatter)
    file_handler.setLevel(logging.INFO);
    logger.addHandler(file_handler)
    
    # TODO: sending log records to original stdout could be better (reading from stderr may introduce sync problems)
    stream_handler = logging.StreamHandler(stream=sys.stderr)
    stream_handler.setLevel(logging.INFO);
    stream_handler.setFormatter(logFormatter)
    logger.addHandler(stream_handler)
    
    logger.setLevel(logging.INFO)
    
<<<<<<< HEAD
    # Disable blurry scaling in Windows
    if os.name == "nt":
        import ctypes
        ctypes.windll.user32.SetProcessDPIAware()    

=======
    import faulthandler
    fault_out = open(os.path.join(THONNY_USER_DIR, "backend_faults.log"), mode="w")
    faulthandler.enable(fault_out)    
>>>>>>> a238b90e
    
    from thonny.backend import VM  # @UnresolvedImport
    VM().mainloop()
    <|MERGE_RESOLUTION|>--- conflicted
+++ resolved
@@ -33,18 +33,15 @@
     
     logger.setLevel(logging.INFO)
     
-<<<<<<< HEAD
+    import faulthandler
+    fault_out = open(os.path.join(THONNY_USER_DIR, "backend_faults.log"), mode="w")
+    faulthandler.enable(fault_out)    
+    
     # Disable blurry scaling in Windows
     if os.name == "nt":
         import ctypes
         ctypes.windll.user32.SetProcessDPIAware()    
 
-=======
-    import faulthandler
-    fault_out = open(os.path.join(THONNY_USER_DIR, "backend_faults.log"), mode="w")
-    faulthandler.enable(fault_out)    
->>>>>>> a238b90e
-    
     from thonny.backend import VM  # @UnresolvedImport
     VM().mainloop()
     