﻿; Give AppVer and SourceFolder from command line, eg:
; "C:\Program Files (x86)\Inno Setup 5\iscc" /dAppVer=1.13 /dSourceFolder=build inno_setup.iss 
;#define AppVer "9.9.9"
;#define SourceFolder "C:\workspaces\python_stuff\thonny\packaging\windows\dummy"
#define AppUserModelID "Thonny.Thonny"
#define ThonnyPyProgID "Thonny.py"


[Setup]
AppId=Thonny
AppName=Thonny
AppVersion={#AppVer}
AppVerName=Thonny {#AppVer}
;AppComments string is displayed on the "Support" dialog of the Add/Remove Programs Control Panel applet
AppComments=Thonny is Python IDE for beginners
AppPublisher=Aivar Annamaa
AppPublisherURL=http://thonny.org
AppSupportURL=http://thonny.org
AppUpdatesURL=http://thonny.org

; Actual privileges depend on how user started the installer
PrivilegesRequired=lowest
MinVersion=6.0

; Will show important info on welcome page
DisableWelcomePage=no

DisableProgramGroupPage=yes
DefaultGroupName=Thonny

; Note that DefaultDirName can be overridden with installer's /DIR=... parameter
DefaultDirName={code:ProposedDir}
DisableDirPage=auto
DirExistsWarning=auto
UsePreviousAppDir=yes

DisableReadyPage=no
AlwaysShowDirOnReadyPage=yes


; Request extra space for precompiling libraries
ExtraDiskSpaceRequired=25000000
OutputDir=dist
OutputBaseFilename=thonny-{#AppVer}
Compression=lzma2/ultra
SolidCompression=yes

LicenseFile=license-for-win-installer.txt
WizardImageFile=screenshot_with_logo.bmp
WizardSmallImageFile=small_logo.bmp 
ChangesAssociations=yes

; Signing
; Certum Unizeto provides free certs for open source
; http://www.certum.eu/certum/cert,offer_en_open_source_cs.xml
; http://pete.akeo.ie/2011/11/free-code-signing-certificate-for-open.html
; http://blog.ksoftware.net/2011/07/exporting-your-code-signing-certificate-to-a-pfx-file-from-firefox/
; http://certhelp.ksoftware.net/support/solutions/articles/17157-how-do-i-export-my-code-signing-certificate-from-internet-explorer-or-chrome-
; http://blog.ksoftware.net/2011/07/how-to-automate-code-signing-with-innosetup-and-ksign/
SignTool=signtool /d $qInstaller for Thonny {#AppVer}$q /du $qhttp://thonny.org$q $f


[Languages]
Name: "english"; MessagesFile: "compiler:Default.isl"

[InstallDelete]
; Clean old installation before copying new files
; (list specific subdirectories to avoid disaster when user selects a wrong directory for installation)
Type: filesandordirs; Name: "{app}\DLLs"
Type: filesandordirs; Name: "{app}\Doc"
Type: filesandordirs; Name: "{app}\include"
Type: filesandordirs; Name: "{app}\Lib"
Type: filesandordirs; Name: "{app}\libs"
Type: filesandordirs; Name: "{app}\Scripts"
Type: filesandordirs; Name: "{app}\tcl"
Type: filesandordirs; Name: "{app}\Tools"
Type: filesandordirs; Name: "{app}\python*"

; Delete old shortcut
Type: filesandordirs; Name: "{userstartmenu}\Thonny"
Type: filesandordirs; Name: "{userstartmenu}\Thonny.lnk"


; LEFTOVERS FROM OBSOLETE VERSIONS
; Delete old format settings. New filename is configuration.ini
Type: filesandordirs; Name: "{%USERPROFILE}\.thonny\preferences.ini"
; Delete backend directory (Thonny occasionally fails to delete it at runtime)
Type: filesandordirs; Name: "{%USERPROFILE}\.thonny\backend"
; Delete old 3rd party libs
Type: filesandordirs; Name: "{%USERPROFILE}\.thonny\Python35"
; TEMP
;Type: filesandordirs; Name: "{%USERPROFILE}\.thonny\BundledPython36"
Type: filesandordirs; Name: "{%USERPROFILE}\.thonny\Py36"

[Tasks]
Name: CreateDesktopIcon; Description: "Create desktop icon"; Flags: unchecked;

[Files]
Source: "{#SourceFolder}\*"; DestDir: "{app}"; Flags: ignoreversion recursesubdirs

[Icons]
Name: "{userprograms}\Thonny"; Check: StartedForThisUser; Filename: "{app}\thonny.exe"; IconFilename: "{app}\thonny.exe"
Name: "{code:GetActualCommonPrograms}\Thonny"; Check: StartedForAllUsers; Filename: "{app}\thonny.exe"; IconFilename: "{app}\thonny.exe"

Name: "{userdesktop}\Thonny"; Check: StartedForThisUser; Filename: "{app}\thonny.exe"; IconFilename: "{app}\thonny.exe"
Name: "{code:GetActualCommonDesktop}\Thonny"; Check: StartedForAllUsers; Filename: "{app}\thonny.exe"; IconFilename: "{app}\thonny.exe"; Tasks: CreateDesktopIcon


[Registry]
; Check is used to select HKCU or HKLM based on how the installer was started.

; Register the application
; http://msdn.microsoft.com/en-us/library/windows/desktop/ee872121%28v=vs.85%29.aspx
; https://docs.microsoft.com/en-us/windows/desktop/shell/app-registration
; TODO: investigate also SupportedProtocols subkey of this key
Root: HKCU; Check: StartedForThisUser; Subkey: "Software\Microsoft\Windows\CurrentVersion\App Paths\thonny.exe"; ValueType: string; ValueName: "";                 ValueData: "{app}\thonny.exe"; Flags: uninsdeletekey
Root: HKLM; Check: StartedForAllUsers; Subkey: "Software\Microsoft\Windows\CurrentVersion\App Paths\thonny.exe"; ValueType: string; ValueName: "";                 ValueData: "{app}\thonny.exe"; Flags: uninsdeletekey

Root: HKCU; Check: StartedForThisUser; Subkey: "Software\Classes\Applications\thonny.exe";                       ValueType: string; ValueName: "";                 ValueData: "Thonny";  Flags: uninsdeletekey
Root: HKLM; Check: StartedForAllUsers; Subkey: "Software\Classes\Applications\thonny.exe";                       ValueType: string; ValueName: "";                 ValueData: "Thonny";  Flags: uninsdeletekey

Root: HKCU; Check: StartedForThisUser; Subkey: "Software\Classes\Applications\thonny.exe";                       ValueType: string; ValueName: "FriendlyAppName";  ValueData: "Thonny";  Flags: uninsdeletekey
Root: HKLM; Check: StartedForAllUsers; Subkey: "Software\Classes\Applications\thonny.exe";                       ValueType: string; ValueName: "FriendlyAppName";  ValueData: "Thonny";  Flags: uninsdeletekey

Root: HKCU; Check: StartedForThisUser; Subkey: "Software\Classes\Applications\thonny.exe";                       ValueType: string; ValueName: "AppUserModelID";   ValueData: "{#AppUserModelID}";  Flags: uninsdeletekey
Root: HKLM; Check: StartedForAllUsers; Subkey: "Software\Classes\Applications\thonny.exe";                       ValueType: string; ValueName: "AppUserModelID";   ValueData: "{#AppUserModelID}";  Flags: uninsdeletekey

Root: HKCU; Check: StartedForThisUser; Subkey: "Software\Classes\Applications\thonny.exe\SupportedTypes";        ValueType: string; ValueName: ".py";              ValueData: "";        Flags: uninsdeletekey
Root: HKLM; Check: StartedForAllUsers; Subkey: "Software\Classes\Applications\thonny.exe\SupportedTypes";        ValueType: string; ValueName: ".py";              ValueData: "";        Flags: uninsdeletekey

Root: HKCU; Check: StartedForThisUser; Subkey: "Software\Classes\Applications\thonny.exe\SupportedTypes";        ValueType: string; ValueName: ".pyw";             ValueData: "";        Flags: uninsdeletekey
Root: HKLM; Check: StartedForAllUsers; Subkey: "Software\Classes\Applications\thonny.exe\SupportedTypes";        ValueType: string; ValueName: ".pyw";             ValueData: "";        Flags: uninsdeletekey

Root: HKCU; Check: StartedForThisUser; Subkey: "Software\Classes\Applications\thonny.exe\shell\open\command";    ValueType: string; ValueName: "";                 ValueData: """{app}\thonny.exe"" ""%1"""; Flags: uninsdeletekey
Root: HKLM; Check: StartedForAllUsers; Subkey: "Software\Classes\Applications\thonny.exe\shell\open\command";    ValueType: string; ValueName: "";                 ValueData: """{app}\thonny.exe"" ""%1"""; Flags: uninsdeletekey

Root: HKCU; Check: StartedForThisUser; Subkey: "Software\Classes\Applications\thonny.exe\shell\Edit with Thonny\command";   ValueType: string; ValueName: "";      ValueData: """{app}\thonny.exe"" ""%1"""; Flags: uninsdeletekey
Root: HKLM; Check: StartedForAllUsers; Subkey: "Software\Classes\Applications\thonny.exe\shell\Edit with Thonny\command";   ValueType: string; ValueName: "";      ValueData: """{app}\thonny.exe"" ""%1"""; Flags: uninsdeletekey

; Add link to Thonny under existing Python.File ProgID
Root: HKCU; Check: StartedForThisUser; Subkey: "Software\Classes\Python.File\shell\Edit with Thonny"; ValueType: none; Flags: uninsdeletekey
Root: HKLM; Check: StartedForAllUsers; Subkey: "Software\Classes\Python.File\shell\Edit with Thonny"; ValueType: none; Flags: uninsdeletekey

Root: HKCU; Check: StartedForThisUser; Subkey: "Software\Classes\Python.File\shell\Edit with Thonny\command"; ValueType: string; ValueName: ""; ValueData: """{app}\thonny.exe"" ""%1""";  Flags: uninsdeletekey
Root: HKLM; Check: StartedForAllUsers; Subkey: "Software\Classes\Python.File\shell\Edit with Thonny\command"; ValueType: string; ValueName: ""; ValueData: """{app}\thonny.exe"" ""%1""";  Flags: uninsdeletekey

; Create separate ProgID (Thonny.py) which represents Thonny's ability to handle Python files
; These settings will be used when user chooses Thonny as default program for opening *.py files
Root: HKCU; Check: StartedForThisUser; Subkey: "Software\Classes\{#ThonnyPyProgID}"; ValueType: string; ValueName: "";                 ValueData: "Python file";  Flags: uninsdeletekey
Root: HKLM; Check: StartedForAllUsers; Subkey: "Software\Classes\{#ThonnyPyProgID}"; ValueType: string; ValueName: "";                 ValueData: "Python file";  Flags: uninsdeletekey

Root: HKCU; Check: StartedForThisUser; Subkey: "Software\Classes\{#ThonnyPyProgID}"; ValueType: string; ValueName: "FriendlyTypeName"; ValueData: "Python file";  Flags: uninsdeletekey
Root: HKLM; Check: StartedForAllUsers; Subkey: "Software\Classes\{#ThonnyPyProgID}"; ValueType: string; ValueName: "FriendlyTypeName"; ValueData: "Python file";  Flags: uninsdeletekey

Root: HKCU; Check: StartedForThisUser; Subkey: "Software\Classes\{#ThonnyPyProgID}"; ValueType: string; ValueName: "AppUserModelID"; ValueData: "{#AppUserModelID}";  Flags: uninsdeletekey
Root: HKLM; Check: StartedForAllUsers; Subkey: "Software\Classes\{#ThonnyPyProgID}"; ValueType: string; ValueName: "AppUserModelID"; ValueData: "{#AppUserModelID}";  Flags: uninsdeletekey

;Root: HKCU; Check: StartedForThisUser; Subkey: "Software\Classes\{#ThonnyPyProgID}"; ValueType: string; ValueName: "EditFlags"; TODO: https://docs.microsoft.com/en-us/windows/desktop/api/Shlwapi/ne-shlwapi-filetypeattributeflags
;Root: HKCU; Check: StartedForAllUsers; Subkey: "Software\Classes\{#ThonnyPyProgID}"; ValueType: string; ValueName: "EditFlags"; TODO: https://docs.microsoft.com/en-us/windows/desktop/api/Shlwapi/ne-shlwapi-filetypeattributeflags

Root: HKCU; Check: StartedForThisUser; Subkey: "Software\Classes\{#ThonnyPyProgID}\shell\open\command";     ValueType: string; ValueName: ""; ValueData: """{app}\thonny.exe"" ""%1""";  Flags: uninsdeletekey
Root: HKLM; Check: StartedForAllUsers; Subkey: "Software\Classes\{#ThonnyPyProgID}\shell\open\command";     ValueType: string; ValueName: ""; ValueData: """{app}\thonny.exe"" ""%1""";  Flags: uninsdeletekey

; Relate this ProgID with *.py and *.pyw extensions
; https://docs.microsoft.com/en-us/windows/desktop/shell/how-to-include-an-application-on-the-open-with-dialog-box
Root: HKCU; Check: StartedForThisUser; Subkey: "Software\Classes\.py\OpenWithProgIds";  ValueType: string; ValueName: "{#ThonnyPyProgID}";   Flags: uninsdeletevalue
Root: HKLM; Check: StartedForAllUsers; Subkey: "Software\Classes\.py\OpenWithProgIds";  ValueType: string; ValueName: "{#ThonnyPyProgID}";   Flags: uninsdeletevalue

Root: HKCU; Check: StartedForThisUser; Subkey: "Software\Classes\.pyw\OpenWithProgIds"; ValueType: string; ValueName: "{#ThonnyPyProgID}";   Flags: uninsdeletevalue
Root: HKLM; Check: StartedForAllUsers; Subkey: "Software\Classes\.pyw\OpenWithProgIds"; ValueType: string; ValueName: "{#ThonnyPyProgID}";   Flags: uninsdeletevalue

; Add "Python file" to Explorer's "New" context menu (don't remove on uninstallation)
Root: HKCU; Check: StartedForThisUser; Subkey: "Software\Classes\.py\ShellNew";  ValueType: string; ValueData: "Python.File";  
Root: HKLM; Check: StartedForAllUsers; Subkey: "Software\Classes\.py\ShellNew";  ValueType: string; ValueData: "Python.File";  

Root: HKCU; Check: StartedForThisUser; Subkey: "Software\Classes\.py\ShellNew";  ValueType: string; ValueName: "NullFile"; ValueData: "";  
Root: HKLM; Check: StartedForAllUsers; Subkey: "Software\Classes\.py\ShellNew";  ValueType: string; ValueName: "NullFile"; ValueData: "";  

; Cleaning up old stuff
; Was: Restore "Edit with IDLE" when selecting Thonny as default opener
Root: HKCU; Subkey: "Software\Classes\{#ThonnyPyProgID}\shell\Edit with IDLE"; ValueType: none; Flags: deletekey dontcreatekey uninsdeletekey

[Run]
<<<<<<< HEAD
;Filename: "{app}\pythonw.exe"; Parameters: "-m compileall ."; StatusMsg: "Compiling standard library..."
=======
Filename: "{app}\pythonw.exe"; Parameters: "-m compileall ."; StatusMsg: "Compiling standard library..."
>>>>>>> 1e183c68


[UninstallDelete]
Type: filesandordirs; Name: "{app}\*"
Type: filesandordirs; Name: "{app}"

[Messages]
FinishedHeadingLabel=Great success!



[Code]

var
  QuoteLabel: TLabel;
  Upgraded : Boolean;

function GetActualCommonPrograms(Param: String): String;
begin
    // Can't use {commonprograms} because I have PrivilegesRequired=lowest
    Result := GetShellFolderByCSIDL($17, True);
end;

function GetActualCommonDesktop(Param: String): String;
begin
    // Can't use {commondesktop} because I have PrivilegesRequired=lowest
    Result := GetShellFolderByCSIDL($19, True);
end;

function StartedForAllUsers(): Boolean;
begin
    Result := IsAdminLoggedOn();
end;

function StartedForThisUser(): Boolean;
begin
    Result := not IsAdminLoggedOn();
end;

function InstalledForAllUsers(): Boolean;
begin
    Result := RegKeyExists(HKEY_LOCAL_MACHINE, 'Software\Classes\Applications\thonny.exe');
end;

function InstalledForThisUser(): Boolean;
begin
    Result := RegKeyExists(HKEY_CURRENT_USER, 'Software\Classes\Applications\thonny.exe');
end;


function ProposedDir(Param: String): String;
begin
    if ExpandConstant('{param:DIR|-}') <> '-' then
      Result := ExpandConstant('{param:DIR}')
    else if StartedForAllUsers() then
      Result := ExpandConstant('{pf}\Thonny')
    else
      Result := ExpandConstant('{userpf}\Thonny');
end;

function GetRandomQuote(): String;
var
    Quotes: array[0..9] of string;
begin
    Quotes[0] := 'Ninety-ninety rule: The first 90 percent of the code accounts for the first 90 percent of the development time. The remaining 10 percent of the code accounts for the other 90 percent of the development time.'#13#10'– Tom Cargill ';
    Quotes[1] := 'The Zen of Python, by Tim Peters:'#13#10'[...]'#13#10'Now is better than never.'#13#10'[...]';
    Quotes[2] := 'Give someone a program, frustrate them for a day; teach them how to program, frustrate them for a lifetime.'#13#10#13#10'– David Leinweber ';
    Quotes[3] := 'Talk is cheap. Show me the code.'#13#10#13#10'– Linus Torvalds ';
    Quotes[4] := 'Every great developer you know got there by solving problems they were unqualified to solve until they actually did it.'#13#10#13#10'– Patrick McKenzie ';
    Quotes[5] := 'Formal education will make you a living. Self-education will make you a fortune.'#13#10#13#10'– Jim Rohn ';
    Quotes[6] := 'First do it, then do it right, then do it better.'#13#10#13#10'– Addy Osmani ';
    Quotes[7] := 'If you want to set off and go develop some grand new thing, you don''t need millions of dollars of capitalization. You need enough pizza and Diet Coke to stick in your refrigerator, a cheap PC to work on and the dedication to go through with it.'#13#10'– John Carmack ';
    Quotes[8] := 'Computers are useless. They can only give you answers.'#13#10#13#10'– Pablo Picasso ';
    Quotes[9] := 'The best way to predict the future is to invent it.'#13#10#13#10'– Alan Kay ';

    Result := Quotes[StrToInt(GetDateTimeString('ss', #0, #0)) mod Length(Quotes)];
end;

procedure InitializeWizard;
var
  MoreInfoLabel: TLabel;
  DualWarningLabel: TLabel;
begin
  Upgraded := False;
  WizardForm.WelcomeLabel1.Caption := 'Welcome to using Thonny!';

  MoreInfoLabel := TLabel.Create(WizardForm);
  DualWarningLabel := TLabel.Create(WizardForm);

  if StartedForAllUsers() then
  begin
    WizardForm.WelcomeLabel2.Caption := 'This wizard will install Thonny {#AppVer} for all users.';
    MoreInfoLabel.Caption := '';
    if InstalledForThisUser() then
    begin    
      DualWarningLabel.Caption := 'Warning!'
          + ''#13#10''
          + ''#13#10''
          + 'Looks like you have already installed Thonny for your account. In order to avoid confusion, it is recommended you cancel this wizard and uninstall single-user Thonny first.';
    end
    else if InstalledForAllUsers() then
    begin
      WizardForm.WelcomeLabel2.Caption := 'This wizard will upgrade Thonny to version {#AppVer}.';
      Upgraded := True;
    end;
  end
  else  // single user
  begin
    WizardForm.WelcomeLabel2.Caption := 'This wizard will install Thonny {#AppVer} for your account.';
    if InstalledForAllUsers() then
    begin    
      DualWarningLabel.Caption := 'Warning!'
        + ''#13#10''
        + ''#13#10''
        + 'Looks like Thonny is already installed for all users. In order to avoid confusion, it is recommended you cancel this wizard and uninstall all-users Thonny first.';
    end
    else if InstalledForThisUser() then
    begin
      WizardForm.WelcomeLabel2.Caption := 'This wizard will upgrade Thonny to version {#AppVer}.';
      MoreInfoLabel.Caption := 'If you want to install Thonny for all users, cancel the installer, uninstall Thonny from your account and run the installer again as administrator '
          + '(right-click the installer executable and select "Run as administrator").';
      Upgraded := True;
    end
    else
    begin
      MoreInfoLabel.Caption := 'If you want to install Thonny for all users, cancel the installer and run it as administrator '
          + '(right-click the installer executable and select "Run as administrator").';
    end;

  end;


  WizardForm.WelcomeLabel2.AutoSize := True;

  MoreInfoLabel.Parent := WizardForm.WelcomePage;
  MoreInfoLabel.AutoSize := True;
  MoreInfoLabel.WordWrap := True;
  MoreInfoLabel.Left := WizardForm.WelcomeLabel2.Left;
  MoreInfoLabel.Width := WizardForm.WelcomeLabel2.Width;
  MoreInfoLabel.Font.Style := [fsItalic];
  MoreInfoLabel.Top := WizardForm.WelcomeLabel2.Top + WizardForm.WelcomeLabel2.Height + ScaleY(20);

  DualWarningLabel.Parent := WizardForm.WelcomePage;
  DualWarningLabel.AutoSize := True;
  DualWarningLabel.WordWrap := True;
  DualWarningLabel.Left := WizardForm.WelcomeLabel2.Left;
  DualWarningLabel.Width := WizardForm.WelcomeLabel2.Width;
  DualWarningLabel.Font.Style := [fsBold];
  //DualWarningLabel.Color := clRed;
  DualWarningLabel.Top := WizardForm.WelcomePage.Height - DualWarningLabel.Height - ScaleY(20);
  
  // Quotes
  QuoteLabel := TLabel.Create(WizardForm);
  QuoteLabel.Caption := GetRandomQuote();

  QuoteLabel.Parent := WizardForm.FinishedPage;

  // make accepting license the default
  WizardForm.LicenseAcceptedRadio.Checked := True;

end;

procedure CurPageChanged(CurPageID: Integer);
begin
    if CurPageID = wpFinished then
    begin
      if Upgraded then
        WizardForm.FinishedLabel.Caption := 'Thonny is now upgraded.'
      else
        WizardForm.FinishedLabel.Caption := 'Thonny is now installed.'
      end;
      WizardForm.FinishedLabel.Caption := WizardForm.FinishedLabel.Caption 
        + ' Run it via shortcut or right-click a *.py file and select "Edit with Thonny".';

      WizardForm.FinishedLabel.AutoSize := True;

      QuoteLabel.WordWrap := True;
      QuoteLabel.Width := round(WizardForm.FinishedLabel.Width * 0.8);
      QuoteLabel.AutoSize := True;
      
      // for some reason AutoSize doesn't work for longer quotes -- they are cropped from the bottom
      QuoteLabel.Height := ScaleY(60);
      if Length(QuoteLabel.Caption) > 100 then
      begin
        QuoteLabel.Height := ScaleY(80);
      end;
      QuoteLabel.Left := WizardForm.FinishedLabel.Left + (WizardForm.FinishedLabel.Width - QuoteLabel.Width);
      QuoteLabel.Alignment := taRightJustify;
      //QuoteLabel.Font.Style := [fsItalic]; // causes cropping in leftmost letters
      
      QuoteLabel.Top := WizardForm.FinishedPage.Height - QuoteLabel.Height - ScaleY(20);
    end;
end.<|MERGE_RESOLUTION|>--- conflicted
+++ resolved
@@ -1,381 +1,377 @@
-﻿; Give AppVer and SourceFolder from command line, eg:
-; "C:\Program Files (x86)\Inno Setup 5\iscc" /dAppVer=1.13 /dSourceFolder=build inno_setup.iss 
-;#define AppVer "9.9.9"
-;#define SourceFolder "C:\workspaces\python_stuff\thonny\packaging\windows\dummy"
-#define AppUserModelID "Thonny.Thonny"
-#define ThonnyPyProgID "Thonny.py"
-
-
-[Setup]
-AppId=Thonny
-AppName=Thonny
-AppVersion={#AppVer}
-AppVerName=Thonny {#AppVer}
-;AppComments string is displayed on the "Support" dialog of the Add/Remove Programs Control Panel applet
-AppComments=Thonny is Python IDE for beginners
-AppPublisher=Aivar Annamaa
-AppPublisherURL=http://thonny.org
-AppSupportURL=http://thonny.org
-AppUpdatesURL=http://thonny.org
-
-; Actual privileges depend on how user started the installer
-PrivilegesRequired=lowest
-MinVersion=6.0
-
-; Will show important info on welcome page
-DisableWelcomePage=no
-
-DisableProgramGroupPage=yes
-DefaultGroupName=Thonny
-
-; Note that DefaultDirName can be overridden with installer's /DIR=... parameter
-DefaultDirName={code:ProposedDir}
-DisableDirPage=auto
-DirExistsWarning=auto
-UsePreviousAppDir=yes
-
-DisableReadyPage=no
-AlwaysShowDirOnReadyPage=yes
-
-
-; Request extra space for precompiling libraries
-ExtraDiskSpaceRequired=25000000
-OutputDir=dist
-OutputBaseFilename=thonny-{#AppVer}
-Compression=lzma2/ultra
-SolidCompression=yes
-
-LicenseFile=license-for-win-installer.txt
-WizardImageFile=screenshot_with_logo.bmp
-WizardSmallImageFile=small_logo.bmp 
-ChangesAssociations=yes
-
-; Signing
-; Certum Unizeto provides free certs for open source
-; http://www.certum.eu/certum/cert,offer_en_open_source_cs.xml
-; http://pete.akeo.ie/2011/11/free-code-signing-certificate-for-open.html
-; http://blog.ksoftware.net/2011/07/exporting-your-code-signing-certificate-to-a-pfx-file-from-firefox/
-; http://certhelp.ksoftware.net/support/solutions/articles/17157-how-do-i-export-my-code-signing-certificate-from-internet-explorer-or-chrome-
-; http://blog.ksoftware.net/2011/07/how-to-automate-code-signing-with-innosetup-and-ksign/
-SignTool=signtool /d $qInstaller for Thonny {#AppVer}$q /du $qhttp://thonny.org$q $f
-
-
-[Languages]
-Name: "english"; MessagesFile: "compiler:Default.isl"
-
-[InstallDelete]
-; Clean old installation before copying new files
-; (list specific subdirectories to avoid disaster when user selects a wrong directory for installation)
-Type: filesandordirs; Name: "{app}\DLLs"
-Type: filesandordirs; Name: "{app}\Doc"
-Type: filesandordirs; Name: "{app}\include"
-Type: filesandordirs; Name: "{app}\Lib"
-Type: filesandordirs; Name: "{app}\libs"
-Type: filesandordirs; Name: "{app}\Scripts"
-Type: filesandordirs; Name: "{app}\tcl"
-Type: filesandordirs; Name: "{app}\Tools"
-Type: filesandordirs; Name: "{app}\python*"
-
-; Delete old shortcut
-Type: filesandordirs; Name: "{userstartmenu}\Thonny"
-Type: filesandordirs; Name: "{userstartmenu}\Thonny.lnk"
-
-
-; LEFTOVERS FROM OBSOLETE VERSIONS
-; Delete old format settings. New filename is configuration.ini
-Type: filesandordirs; Name: "{%USERPROFILE}\.thonny\preferences.ini"
-; Delete backend directory (Thonny occasionally fails to delete it at runtime)
-Type: filesandordirs; Name: "{%USERPROFILE}\.thonny\backend"
-; Delete old 3rd party libs
-Type: filesandordirs; Name: "{%USERPROFILE}\.thonny\Python35"
-; TEMP
-;Type: filesandordirs; Name: "{%USERPROFILE}\.thonny\BundledPython36"
-Type: filesandordirs; Name: "{%USERPROFILE}\.thonny\Py36"
-
-[Tasks]
-Name: CreateDesktopIcon; Description: "Create desktop icon"; Flags: unchecked;
-
-[Files]
-Source: "{#SourceFolder}\*"; DestDir: "{app}"; Flags: ignoreversion recursesubdirs
-
-[Icons]
-Name: "{userprograms}\Thonny"; Check: StartedForThisUser; Filename: "{app}\thonny.exe"; IconFilename: "{app}\thonny.exe"
-Name: "{code:GetActualCommonPrograms}\Thonny"; Check: StartedForAllUsers; Filename: "{app}\thonny.exe"; IconFilename: "{app}\thonny.exe"
-
-Name: "{userdesktop}\Thonny"; Check: StartedForThisUser; Filename: "{app}\thonny.exe"; IconFilename: "{app}\thonny.exe"
-Name: "{code:GetActualCommonDesktop}\Thonny"; Check: StartedForAllUsers; Filename: "{app}\thonny.exe"; IconFilename: "{app}\thonny.exe"; Tasks: CreateDesktopIcon
-
-
-[Registry]
-; Check is used to select HKCU or HKLM based on how the installer was started.
-
-; Register the application
-; http://msdn.microsoft.com/en-us/library/windows/desktop/ee872121%28v=vs.85%29.aspx
-; https://docs.microsoft.com/en-us/windows/desktop/shell/app-registration
-; TODO: investigate also SupportedProtocols subkey of this key
-Root: HKCU; Check: StartedForThisUser; Subkey: "Software\Microsoft\Windows\CurrentVersion\App Paths\thonny.exe"; ValueType: string; ValueName: "";                 ValueData: "{app}\thonny.exe"; Flags: uninsdeletekey
-Root: HKLM; Check: StartedForAllUsers; Subkey: "Software\Microsoft\Windows\CurrentVersion\App Paths\thonny.exe"; ValueType: string; ValueName: "";                 ValueData: "{app}\thonny.exe"; Flags: uninsdeletekey
-
-Root: HKCU; Check: StartedForThisUser; Subkey: "Software\Classes\Applications\thonny.exe";                       ValueType: string; ValueName: "";                 ValueData: "Thonny";  Flags: uninsdeletekey
-Root: HKLM; Check: StartedForAllUsers; Subkey: "Software\Classes\Applications\thonny.exe";                       ValueType: string; ValueName: "";                 ValueData: "Thonny";  Flags: uninsdeletekey
-
-Root: HKCU; Check: StartedForThisUser; Subkey: "Software\Classes\Applications\thonny.exe";                       ValueType: string; ValueName: "FriendlyAppName";  ValueData: "Thonny";  Flags: uninsdeletekey
-Root: HKLM; Check: StartedForAllUsers; Subkey: "Software\Classes\Applications\thonny.exe";                       ValueType: string; ValueName: "FriendlyAppName";  ValueData: "Thonny";  Flags: uninsdeletekey
-
-Root: HKCU; Check: StartedForThisUser; Subkey: "Software\Classes\Applications\thonny.exe";                       ValueType: string; ValueName: "AppUserModelID";   ValueData: "{#AppUserModelID}";  Flags: uninsdeletekey
-Root: HKLM; Check: StartedForAllUsers; Subkey: "Software\Classes\Applications\thonny.exe";                       ValueType: string; ValueName: "AppUserModelID";   ValueData: "{#AppUserModelID}";  Flags: uninsdeletekey
-
-Root: HKCU; Check: StartedForThisUser; Subkey: "Software\Classes\Applications\thonny.exe\SupportedTypes";        ValueType: string; ValueName: ".py";              ValueData: "";        Flags: uninsdeletekey
-Root: HKLM; Check: StartedForAllUsers; Subkey: "Software\Classes\Applications\thonny.exe\SupportedTypes";        ValueType: string; ValueName: ".py";              ValueData: "";        Flags: uninsdeletekey
-
-Root: HKCU; Check: StartedForThisUser; Subkey: "Software\Classes\Applications\thonny.exe\SupportedTypes";        ValueType: string; ValueName: ".pyw";             ValueData: "";        Flags: uninsdeletekey
-Root: HKLM; Check: StartedForAllUsers; Subkey: "Software\Classes\Applications\thonny.exe\SupportedTypes";        ValueType: string; ValueName: ".pyw";             ValueData: "";        Flags: uninsdeletekey
-
-Root: HKCU; Check: StartedForThisUser; Subkey: "Software\Classes\Applications\thonny.exe\shell\open\command";    ValueType: string; ValueName: "";                 ValueData: """{app}\thonny.exe"" ""%1"""; Flags: uninsdeletekey
-Root: HKLM; Check: StartedForAllUsers; Subkey: "Software\Classes\Applications\thonny.exe\shell\open\command";    ValueType: string; ValueName: "";                 ValueData: """{app}\thonny.exe"" ""%1"""; Flags: uninsdeletekey
-
-Root: HKCU; Check: StartedForThisUser; Subkey: "Software\Classes\Applications\thonny.exe\shell\Edit with Thonny\command";   ValueType: string; ValueName: "";      ValueData: """{app}\thonny.exe"" ""%1"""; Flags: uninsdeletekey
-Root: HKLM; Check: StartedForAllUsers; Subkey: "Software\Classes\Applications\thonny.exe\shell\Edit with Thonny\command";   ValueType: string; ValueName: "";      ValueData: """{app}\thonny.exe"" ""%1"""; Flags: uninsdeletekey
-
-; Add link to Thonny under existing Python.File ProgID
-Root: HKCU; Check: StartedForThisUser; Subkey: "Software\Classes\Python.File\shell\Edit with Thonny"; ValueType: none; Flags: uninsdeletekey
-Root: HKLM; Check: StartedForAllUsers; Subkey: "Software\Classes\Python.File\shell\Edit with Thonny"; ValueType: none; Flags: uninsdeletekey
-
-Root: HKCU; Check: StartedForThisUser; Subkey: "Software\Classes\Python.File\shell\Edit with Thonny\command"; ValueType: string; ValueName: ""; ValueData: """{app}\thonny.exe"" ""%1""";  Flags: uninsdeletekey
-Root: HKLM; Check: StartedForAllUsers; Subkey: "Software\Classes\Python.File\shell\Edit with Thonny\command"; ValueType: string; ValueName: ""; ValueData: """{app}\thonny.exe"" ""%1""";  Flags: uninsdeletekey
-
-; Create separate ProgID (Thonny.py) which represents Thonny's ability to handle Python files
-; These settings will be used when user chooses Thonny as default program for opening *.py files
-Root: HKCU; Check: StartedForThisUser; Subkey: "Software\Classes\{#ThonnyPyProgID}"; ValueType: string; ValueName: "";                 ValueData: "Python file";  Flags: uninsdeletekey
-Root: HKLM; Check: StartedForAllUsers; Subkey: "Software\Classes\{#ThonnyPyProgID}"; ValueType: string; ValueName: "";                 ValueData: "Python file";  Flags: uninsdeletekey
-
-Root: HKCU; Check: StartedForThisUser; Subkey: "Software\Classes\{#ThonnyPyProgID}"; ValueType: string; ValueName: "FriendlyTypeName"; ValueData: "Python file";  Flags: uninsdeletekey
-Root: HKLM; Check: StartedForAllUsers; Subkey: "Software\Classes\{#ThonnyPyProgID}"; ValueType: string; ValueName: "FriendlyTypeName"; ValueData: "Python file";  Flags: uninsdeletekey
-
-Root: HKCU; Check: StartedForThisUser; Subkey: "Software\Classes\{#ThonnyPyProgID}"; ValueType: string; ValueName: "AppUserModelID"; ValueData: "{#AppUserModelID}";  Flags: uninsdeletekey
-Root: HKLM; Check: StartedForAllUsers; Subkey: "Software\Classes\{#ThonnyPyProgID}"; ValueType: string; ValueName: "AppUserModelID"; ValueData: "{#AppUserModelID}";  Flags: uninsdeletekey
-
-;Root: HKCU; Check: StartedForThisUser; Subkey: "Software\Classes\{#ThonnyPyProgID}"; ValueType: string; ValueName: "EditFlags"; TODO: https://docs.microsoft.com/en-us/windows/desktop/api/Shlwapi/ne-shlwapi-filetypeattributeflags
-;Root: HKCU; Check: StartedForAllUsers; Subkey: "Software\Classes\{#ThonnyPyProgID}"; ValueType: string; ValueName: "EditFlags"; TODO: https://docs.microsoft.com/en-us/windows/desktop/api/Shlwapi/ne-shlwapi-filetypeattributeflags
-
-Root: HKCU; Check: StartedForThisUser; Subkey: "Software\Classes\{#ThonnyPyProgID}\shell\open\command";     ValueType: string; ValueName: ""; ValueData: """{app}\thonny.exe"" ""%1""";  Flags: uninsdeletekey
-Root: HKLM; Check: StartedForAllUsers; Subkey: "Software\Classes\{#ThonnyPyProgID}\shell\open\command";     ValueType: string; ValueName: ""; ValueData: """{app}\thonny.exe"" ""%1""";  Flags: uninsdeletekey
-
-; Relate this ProgID with *.py and *.pyw extensions
-; https://docs.microsoft.com/en-us/windows/desktop/shell/how-to-include-an-application-on-the-open-with-dialog-box
-Root: HKCU; Check: StartedForThisUser; Subkey: "Software\Classes\.py\OpenWithProgIds";  ValueType: string; ValueName: "{#ThonnyPyProgID}";   Flags: uninsdeletevalue
-Root: HKLM; Check: StartedForAllUsers; Subkey: "Software\Classes\.py\OpenWithProgIds";  ValueType: string; ValueName: "{#ThonnyPyProgID}";   Flags: uninsdeletevalue
-
-Root: HKCU; Check: StartedForThisUser; Subkey: "Software\Classes\.pyw\OpenWithProgIds"; ValueType: string; ValueName: "{#ThonnyPyProgID}";   Flags: uninsdeletevalue
-Root: HKLM; Check: StartedForAllUsers; Subkey: "Software\Classes\.pyw\OpenWithProgIds"; ValueType: string; ValueName: "{#ThonnyPyProgID}";   Flags: uninsdeletevalue
-
-; Add "Python file" to Explorer's "New" context menu (don't remove on uninstallation)
-Root: HKCU; Check: StartedForThisUser; Subkey: "Software\Classes\.py\ShellNew";  ValueType: string; ValueData: "Python.File";  
-Root: HKLM; Check: StartedForAllUsers; Subkey: "Software\Classes\.py\ShellNew";  ValueType: string; ValueData: "Python.File";  
-
-Root: HKCU; Check: StartedForThisUser; Subkey: "Software\Classes\.py\ShellNew";  ValueType: string; ValueName: "NullFile"; ValueData: "";  
-Root: HKLM; Check: StartedForAllUsers; Subkey: "Software\Classes\.py\ShellNew";  ValueType: string; ValueName: "NullFile"; ValueData: "";  
-
-; Cleaning up old stuff
-; Was: Restore "Edit with IDLE" when selecting Thonny as default opener
-Root: HKCU; Subkey: "Software\Classes\{#ThonnyPyProgID}\shell\Edit with IDLE"; ValueType: none; Flags: deletekey dontcreatekey uninsdeletekey
-
-[Run]
-<<<<<<< HEAD
-;Filename: "{app}\pythonw.exe"; Parameters: "-m compileall ."; StatusMsg: "Compiling standard library..."
-=======
-Filename: "{app}\pythonw.exe"; Parameters: "-m compileall ."; StatusMsg: "Compiling standard library..."
->>>>>>> 1e183c68
-
-
-[UninstallDelete]
-Type: filesandordirs; Name: "{app}\*"
-Type: filesandordirs; Name: "{app}"
-
-[Messages]
-FinishedHeadingLabel=Great success!
-
-
-
-[Code]
-
-var
-  QuoteLabel: TLabel;
-  Upgraded : Boolean;
-
-function GetActualCommonPrograms(Param: String): String;
-begin
-    // Can't use {commonprograms} because I have PrivilegesRequired=lowest
-    Result := GetShellFolderByCSIDL($17, True);
-end;
-
-function GetActualCommonDesktop(Param: String): String;
-begin
-    // Can't use {commondesktop} because I have PrivilegesRequired=lowest
-    Result := GetShellFolderByCSIDL($19, True);
-end;
-
-function StartedForAllUsers(): Boolean;
-begin
-    Result := IsAdminLoggedOn();
-end;
-
-function StartedForThisUser(): Boolean;
-begin
-    Result := not IsAdminLoggedOn();
-end;
-
-function InstalledForAllUsers(): Boolean;
-begin
-    Result := RegKeyExists(HKEY_LOCAL_MACHINE, 'Software\Classes\Applications\thonny.exe');
-end;
-
-function InstalledForThisUser(): Boolean;
-begin
-    Result := RegKeyExists(HKEY_CURRENT_USER, 'Software\Classes\Applications\thonny.exe');
-end;
-
-
-function ProposedDir(Param: String): String;
-begin
-    if ExpandConstant('{param:DIR|-}') <> '-' then
-      Result := ExpandConstant('{param:DIR}')
-    else if StartedForAllUsers() then
-      Result := ExpandConstant('{pf}\Thonny')
-    else
-      Result := ExpandConstant('{userpf}\Thonny');
-end;
-
-function GetRandomQuote(): String;
-var
-    Quotes: array[0..9] of string;
-begin
-    Quotes[0] := 'Ninety-ninety rule: The first 90 percent of the code accounts for the first 90 percent of the development time. The remaining 10 percent of the code accounts for the other 90 percent of the development time.'#13#10'– Tom Cargill ';
-    Quotes[1] := 'The Zen of Python, by Tim Peters:'#13#10'[...]'#13#10'Now is better than never.'#13#10'[...]';
-    Quotes[2] := 'Give someone a program, frustrate them for a day; teach them how to program, frustrate them for a lifetime.'#13#10#13#10'– David Leinweber ';
-    Quotes[3] := 'Talk is cheap. Show me the code.'#13#10#13#10'– Linus Torvalds ';
-    Quotes[4] := 'Every great developer you know got there by solving problems they were unqualified to solve until they actually did it.'#13#10#13#10'– Patrick McKenzie ';
-    Quotes[5] := 'Formal education will make you a living. Self-education will make you a fortune.'#13#10#13#10'– Jim Rohn ';
-    Quotes[6] := 'First do it, then do it right, then do it better.'#13#10#13#10'– Addy Osmani ';
-    Quotes[7] := 'If you want to set off and go develop some grand new thing, you don''t need millions of dollars of capitalization. You need enough pizza and Diet Coke to stick in your refrigerator, a cheap PC to work on and the dedication to go through with it.'#13#10'– John Carmack ';
-    Quotes[8] := 'Computers are useless. They can only give you answers.'#13#10#13#10'– Pablo Picasso ';
-    Quotes[9] := 'The best way to predict the future is to invent it.'#13#10#13#10'– Alan Kay ';
-
-    Result := Quotes[StrToInt(GetDateTimeString('ss', #0, #0)) mod Length(Quotes)];
-end;
-
-procedure InitializeWizard;
-var
-  MoreInfoLabel: TLabel;
-  DualWarningLabel: TLabel;
-begin
-  Upgraded := False;
-  WizardForm.WelcomeLabel1.Caption := 'Welcome to using Thonny!';
-
-  MoreInfoLabel := TLabel.Create(WizardForm);
-  DualWarningLabel := TLabel.Create(WizardForm);
-
-  if StartedForAllUsers() then
-  begin
-    WizardForm.WelcomeLabel2.Caption := 'This wizard will install Thonny {#AppVer} for all users.';
-    MoreInfoLabel.Caption := '';
-    if InstalledForThisUser() then
-    begin    
-      DualWarningLabel.Caption := 'Warning!'
-          + ''#13#10''
-          + ''#13#10''
-          + 'Looks like you have already installed Thonny for your account. In order to avoid confusion, it is recommended you cancel this wizard and uninstall single-user Thonny first.';
-    end
-    else if InstalledForAllUsers() then
-    begin
-      WizardForm.WelcomeLabel2.Caption := 'This wizard will upgrade Thonny to version {#AppVer}.';
-      Upgraded := True;
-    end;
-  end
-  else  // single user
-  begin
-    WizardForm.WelcomeLabel2.Caption := 'This wizard will install Thonny {#AppVer} for your account.';
-    if InstalledForAllUsers() then
-    begin    
-      DualWarningLabel.Caption := 'Warning!'
-        + ''#13#10''
-        + ''#13#10''
-        + 'Looks like Thonny is already installed for all users. In order to avoid confusion, it is recommended you cancel this wizard and uninstall all-users Thonny first.';
-    end
-    else if InstalledForThisUser() then
-    begin
-      WizardForm.WelcomeLabel2.Caption := 'This wizard will upgrade Thonny to version {#AppVer}.';
-      MoreInfoLabel.Caption := 'If you want to install Thonny for all users, cancel the installer, uninstall Thonny from your account and run the installer again as administrator '
-          + '(right-click the installer executable and select "Run as administrator").';
-      Upgraded := True;
-    end
-    else
-    begin
-      MoreInfoLabel.Caption := 'If you want to install Thonny for all users, cancel the installer and run it as administrator '
-          + '(right-click the installer executable and select "Run as administrator").';
-    end;
-
-  end;
-
-
-  WizardForm.WelcomeLabel2.AutoSize := True;
-
-  MoreInfoLabel.Parent := WizardForm.WelcomePage;
-  MoreInfoLabel.AutoSize := True;
-  MoreInfoLabel.WordWrap := True;
-  MoreInfoLabel.Left := WizardForm.WelcomeLabel2.Left;
-  MoreInfoLabel.Width := WizardForm.WelcomeLabel2.Width;
-  MoreInfoLabel.Font.Style := [fsItalic];
-  MoreInfoLabel.Top := WizardForm.WelcomeLabel2.Top + WizardForm.WelcomeLabel2.Height + ScaleY(20);
-
-  DualWarningLabel.Parent := WizardForm.WelcomePage;
-  DualWarningLabel.AutoSize := True;
-  DualWarningLabel.WordWrap := True;
-  DualWarningLabel.Left := WizardForm.WelcomeLabel2.Left;
-  DualWarningLabel.Width := WizardForm.WelcomeLabel2.Width;
-  DualWarningLabel.Font.Style := [fsBold];
-  //DualWarningLabel.Color := clRed;
-  DualWarningLabel.Top := WizardForm.WelcomePage.Height - DualWarningLabel.Height - ScaleY(20);
-  
-  // Quotes
-  QuoteLabel := TLabel.Create(WizardForm);
-  QuoteLabel.Caption := GetRandomQuote();
-
-  QuoteLabel.Parent := WizardForm.FinishedPage;
-
-  // make accepting license the default
-  WizardForm.LicenseAcceptedRadio.Checked := True;
-
-end;
-
-procedure CurPageChanged(CurPageID: Integer);
-begin
-    if CurPageID = wpFinished then
-    begin
-      if Upgraded then
-        WizardForm.FinishedLabel.Caption := 'Thonny is now upgraded.'
-      else
-        WizardForm.FinishedLabel.Caption := 'Thonny is now installed.'
-      end;
-      WizardForm.FinishedLabel.Caption := WizardForm.FinishedLabel.Caption 
-        + ' Run it via shortcut or right-click a *.py file and select "Edit with Thonny".';
-
-      WizardForm.FinishedLabel.AutoSize := True;
-
-      QuoteLabel.WordWrap := True;
-      QuoteLabel.Width := round(WizardForm.FinishedLabel.Width * 0.8);
-      QuoteLabel.AutoSize := True;
-      
-      // for some reason AutoSize doesn't work for longer quotes -- they are cropped from the bottom
-      QuoteLabel.Height := ScaleY(60);
-      if Length(QuoteLabel.Caption) > 100 then
-      begin
-        QuoteLabel.Height := ScaleY(80);
-      end;
-      QuoteLabel.Left := WizardForm.FinishedLabel.Left + (WizardForm.FinishedLabel.Width - QuoteLabel.Width);
-      QuoteLabel.Alignment := taRightJustify;
-      //QuoteLabel.Font.Style := [fsItalic]; // causes cropping in leftmost letters
-      
-      QuoteLabel.Top := WizardForm.FinishedPage.Height - QuoteLabel.Height - ScaleY(20);
-    end;
+﻿; Give AppVer and SourceFolder from command line, eg:
+; "C:\Program Files (x86)\Inno Setup 5\iscc" /dAppVer=1.13 /dSourceFolder=build inno_setup.iss 
+;#define AppVer "9.9.9"
+;#define SourceFolder "C:\workspaces\python_stuff\thonny\packaging\windows\dummy"
+#define AppUserModelID "Thonny.Thonny"
+#define ThonnyPyProgID "Thonny.py"
+
+
+[Setup]
+AppId=Thonny
+AppName=Thonny
+AppVersion={#AppVer}
+AppVerName=Thonny {#AppVer}
+;AppComments string is displayed on the "Support" dialog of the Add/Remove Programs Control Panel applet
+AppComments=Thonny is Python IDE for beginners
+AppPublisher=Aivar Annamaa
+AppPublisherURL=http://thonny.org
+AppSupportURL=http://thonny.org
+AppUpdatesURL=http://thonny.org
+
+; Actual privileges depend on how user started the installer
+PrivilegesRequired=lowest
+MinVersion=6.0
+
+; Will show important info on welcome page
+DisableWelcomePage=no
+
+DisableProgramGroupPage=yes
+DefaultGroupName=Thonny
+
+; Note that DefaultDirName can be overridden with installer's /DIR=... parameter
+DefaultDirName={code:ProposedDir}
+DisableDirPage=auto
+DirExistsWarning=auto
+UsePreviousAppDir=yes
+
+DisableReadyPage=no
+AlwaysShowDirOnReadyPage=yes
+
+
+; Request extra space for precompiling libraries
+ExtraDiskSpaceRequired=25000000
+OutputDir=dist
+OutputBaseFilename=thonny-{#AppVer}
+Compression=lzma2/ultra
+SolidCompression=yes
+
+LicenseFile=license-for-win-installer.txt
+WizardImageFile=screenshot_with_logo.bmp
+WizardSmallImageFile=small_logo.bmp 
+ChangesAssociations=yes
+
+; Signing
+; Certum Unizeto provides free certs for open source
+; http://www.certum.eu/certum/cert,offer_en_open_source_cs.xml
+; http://pete.akeo.ie/2011/11/free-code-signing-certificate-for-open.html
+; http://blog.ksoftware.net/2011/07/exporting-your-code-signing-certificate-to-a-pfx-file-from-firefox/
+; http://certhelp.ksoftware.net/support/solutions/articles/17157-how-do-i-export-my-code-signing-certificate-from-internet-explorer-or-chrome-
+; http://blog.ksoftware.net/2011/07/how-to-automate-code-signing-with-innosetup-and-ksign/
+SignTool=signtool /d $qInstaller for Thonny {#AppVer}$q /du $qhttp://thonny.org$q $f
+
+
+[Languages]
+Name: "english"; MessagesFile: "compiler:Default.isl"
+
+[InstallDelete]
+; Clean old installation before copying new files
+; (list specific subdirectories to avoid disaster when user selects a wrong directory for installation)
+Type: filesandordirs; Name: "{app}\DLLs"
+Type: filesandordirs; Name: "{app}\Doc"
+Type: filesandordirs; Name: "{app}\include"
+Type: filesandordirs; Name: "{app}\Lib"
+Type: filesandordirs; Name: "{app}\libs"
+Type: filesandordirs; Name: "{app}\Scripts"
+Type: filesandordirs; Name: "{app}\tcl"
+Type: filesandordirs; Name: "{app}\Tools"
+Type: filesandordirs; Name: "{app}\python*"
+
+; Delete old shortcut
+Type: filesandordirs; Name: "{userstartmenu}\Thonny"
+Type: filesandordirs; Name: "{userstartmenu}\Thonny.lnk"
+
+
+; LEFTOVERS FROM OBSOLETE VERSIONS
+; Delete old format settings. New filename is configuration.ini
+Type: filesandordirs; Name: "{%USERPROFILE}\.thonny\preferences.ini"
+; Delete backend directory (Thonny occasionally fails to delete it at runtime)
+Type: filesandordirs; Name: "{%USERPROFILE}\.thonny\backend"
+; Delete old 3rd party libs
+Type: filesandordirs; Name: "{%USERPROFILE}\.thonny\Python35"
+; TEMP
+;Type: filesandordirs; Name: "{%USERPROFILE}\.thonny\BundledPython36"
+Type: filesandordirs; Name: "{%USERPROFILE}\.thonny\Py36"
+
+[Tasks]
+Name: CreateDesktopIcon; Description: "Create desktop icon"; Flags: unchecked;
+
+[Files]
+Source: "{#SourceFolder}\*"; DestDir: "{app}"; Flags: ignoreversion recursesubdirs
+
+[Icons]
+Name: "{userprograms}\Thonny"; Check: StartedForThisUser; Filename: "{app}\thonny.exe"; IconFilename: "{app}\thonny.exe"
+Name: "{code:GetActualCommonPrograms}\Thonny"; Check: StartedForAllUsers; Filename: "{app}\thonny.exe"; IconFilename: "{app}\thonny.exe"
+
+Name: "{userdesktop}\Thonny"; Check: StartedForThisUser; Filename: "{app}\thonny.exe"; IconFilename: "{app}\thonny.exe"
+Name: "{code:GetActualCommonDesktop}\Thonny"; Check: StartedForAllUsers; Filename: "{app}\thonny.exe"; IconFilename: "{app}\thonny.exe"; Tasks: CreateDesktopIcon
+
+
+[Registry]
+; Check is used to select HKCU or HKLM based on how the installer was started.
+
+; Register the application
+; http://msdn.microsoft.com/en-us/library/windows/desktop/ee872121%28v=vs.85%29.aspx
+; https://docs.microsoft.com/en-us/windows/desktop/shell/app-registration
+; TODO: investigate also SupportedProtocols subkey of this key
+Root: HKCU; Check: StartedForThisUser; Subkey: "Software\Microsoft\Windows\CurrentVersion\App Paths\thonny.exe"; ValueType: string; ValueName: "";                 ValueData: "{app}\thonny.exe"; Flags: uninsdeletekey
+Root: HKLM; Check: StartedForAllUsers; Subkey: "Software\Microsoft\Windows\CurrentVersion\App Paths\thonny.exe"; ValueType: string; ValueName: "";                 ValueData: "{app}\thonny.exe"; Flags: uninsdeletekey
+
+Root: HKCU; Check: StartedForThisUser; Subkey: "Software\Classes\Applications\thonny.exe";                       ValueType: string; ValueName: "";                 ValueData: "Thonny";  Flags: uninsdeletekey
+Root: HKLM; Check: StartedForAllUsers; Subkey: "Software\Classes\Applications\thonny.exe";                       ValueType: string; ValueName: "";                 ValueData: "Thonny";  Flags: uninsdeletekey
+
+Root: HKCU; Check: StartedForThisUser; Subkey: "Software\Classes\Applications\thonny.exe";                       ValueType: string; ValueName: "FriendlyAppName";  ValueData: "Thonny";  Flags: uninsdeletekey
+Root: HKLM; Check: StartedForAllUsers; Subkey: "Software\Classes\Applications\thonny.exe";                       ValueType: string; ValueName: "FriendlyAppName";  ValueData: "Thonny";  Flags: uninsdeletekey
+
+Root: HKCU; Check: StartedForThisUser; Subkey: "Software\Classes\Applications\thonny.exe";                       ValueType: string; ValueName: "AppUserModelID";   ValueData: "{#AppUserModelID}";  Flags: uninsdeletekey
+Root: HKLM; Check: StartedForAllUsers; Subkey: "Software\Classes\Applications\thonny.exe";                       ValueType: string; ValueName: "AppUserModelID";   ValueData: "{#AppUserModelID}";  Flags: uninsdeletekey
+
+Root: HKCU; Check: StartedForThisUser; Subkey: "Software\Classes\Applications\thonny.exe\SupportedTypes";        ValueType: string; ValueName: ".py";              ValueData: "";        Flags: uninsdeletekey
+Root: HKLM; Check: StartedForAllUsers; Subkey: "Software\Classes\Applications\thonny.exe\SupportedTypes";        ValueType: string; ValueName: ".py";              ValueData: "";        Flags: uninsdeletekey
+
+Root: HKCU; Check: StartedForThisUser; Subkey: "Software\Classes\Applications\thonny.exe\SupportedTypes";        ValueType: string; ValueName: ".pyw";             ValueData: "";        Flags: uninsdeletekey
+Root: HKLM; Check: StartedForAllUsers; Subkey: "Software\Classes\Applications\thonny.exe\SupportedTypes";        ValueType: string; ValueName: ".pyw";             ValueData: "";        Flags: uninsdeletekey
+
+Root: HKCU; Check: StartedForThisUser; Subkey: "Software\Classes\Applications\thonny.exe\shell\open\command";    ValueType: string; ValueName: "";                 ValueData: """{app}\thonny.exe"" ""%1"""; Flags: uninsdeletekey
+Root: HKLM; Check: StartedForAllUsers; Subkey: "Software\Classes\Applications\thonny.exe\shell\open\command";    ValueType: string; ValueName: "";                 ValueData: """{app}\thonny.exe"" ""%1"""; Flags: uninsdeletekey
+
+Root: HKCU; Check: StartedForThisUser; Subkey: "Software\Classes\Applications\thonny.exe\shell\Edit with Thonny\command";   ValueType: string; ValueName: "";      ValueData: """{app}\thonny.exe"" ""%1"""; Flags: uninsdeletekey
+Root: HKLM; Check: StartedForAllUsers; Subkey: "Software\Classes\Applications\thonny.exe\shell\Edit with Thonny\command";   ValueType: string; ValueName: "";      ValueData: """{app}\thonny.exe"" ""%1"""; Flags: uninsdeletekey
+
+; Add link to Thonny under existing Python.File ProgID
+Root: HKCU; Check: StartedForThisUser; Subkey: "Software\Classes\Python.File\shell\Edit with Thonny"; ValueType: none; Flags: uninsdeletekey
+Root: HKLM; Check: StartedForAllUsers; Subkey: "Software\Classes\Python.File\shell\Edit with Thonny"; ValueType: none; Flags: uninsdeletekey
+
+Root: HKCU; Check: StartedForThisUser; Subkey: "Software\Classes\Python.File\shell\Edit with Thonny\command"; ValueType: string; ValueName: ""; ValueData: """{app}\thonny.exe"" ""%1""";  Flags: uninsdeletekey
+Root: HKLM; Check: StartedForAllUsers; Subkey: "Software\Classes\Python.File\shell\Edit with Thonny\command"; ValueType: string; ValueName: ""; ValueData: """{app}\thonny.exe"" ""%1""";  Flags: uninsdeletekey
+
+; Create separate ProgID (Thonny.py) which represents Thonny's ability to handle Python files
+; These settings will be used when user chooses Thonny as default program for opening *.py files
+Root: HKCU; Check: StartedForThisUser; Subkey: "Software\Classes\{#ThonnyPyProgID}"; ValueType: string; ValueName: "";                 ValueData: "Python file";  Flags: uninsdeletekey
+Root: HKLM; Check: StartedForAllUsers; Subkey: "Software\Classes\{#ThonnyPyProgID}"; ValueType: string; ValueName: "";                 ValueData: "Python file";  Flags: uninsdeletekey
+
+Root: HKCU; Check: StartedForThisUser; Subkey: "Software\Classes\{#ThonnyPyProgID}"; ValueType: string; ValueName: "FriendlyTypeName"; ValueData: "Python file";  Flags: uninsdeletekey
+Root: HKLM; Check: StartedForAllUsers; Subkey: "Software\Classes\{#ThonnyPyProgID}"; ValueType: string; ValueName: "FriendlyTypeName"; ValueData: "Python file";  Flags: uninsdeletekey
+
+Root: HKCU; Check: StartedForThisUser; Subkey: "Software\Classes\{#ThonnyPyProgID}"; ValueType: string; ValueName: "AppUserModelID"; ValueData: "{#AppUserModelID}";  Flags: uninsdeletekey
+Root: HKLM; Check: StartedForAllUsers; Subkey: "Software\Classes\{#ThonnyPyProgID}"; ValueType: string; ValueName: "AppUserModelID"; ValueData: "{#AppUserModelID}";  Flags: uninsdeletekey
+
+;Root: HKCU; Check: StartedForThisUser; Subkey: "Software\Classes\{#ThonnyPyProgID}"; ValueType: string; ValueName: "EditFlags"; TODO: https://docs.microsoft.com/en-us/windows/desktop/api/Shlwapi/ne-shlwapi-filetypeattributeflags
+;Root: HKCU; Check: StartedForAllUsers; Subkey: "Software\Classes\{#ThonnyPyProgID}"; ValueType: string; ValueName: "EditFlags"; TODO: https://docs.microsoft.com/en-us/windows/desktop/api/Shlwapi/ne-shlwapi-filetypeattributeflags
+
+Root: HKCU; Check: StartedForThisUser; Subkey: "Software\Classes\{#ThonnyPyProgID}\shell\open\command";     ValueType: string; ValueName: ""; ValueData: """{app}\thonny.exe"" ""%1""";  Flags: uninsdeletekey
+Root: HKLM; Check: StartedForAllUsers; Subkey: "Software\Classes\{#ThonnyPyProgID}\shell\open\command";     ValueType: string; ValueName: ""; ValueData: """{app}\thonny.exe"" ""%1""";  Flags: uninsdeletekey
+
+; Relate this ProgID with *.py and *.pyw extensions
+; https://docs.microsoft.com/en-us/windows/desktop/shell/how-to-include-an-application-on-the-open-with-dialog-box
+Root: HKCU; Check: StartedForThisUser; Subkey: "Software\Classes\.py\OpenWithProgIds";  ValueType: string; ValueName: "{#ThonnyPyProgID}";   Flags: uninsdeletevalue
+Root: HKLM; Check: StartedForAllUsers; Subkey: "Software\Classes\.py\OpenWithProgIds";  ValueType: string; ValueName: "{#ThonnyPyProgID}";   Flags: uninsdeletevalue
+
+Root: HKCU; Check: StartedForThisUser; Subkey: "Software\Classes\.pyw\OpenWithProgIds"; ValueType: string; ValueName: "{#ThonnyPyProgID}";   Flags: uninsdeletevalue
+Root: HKLM; Check: StartedForAllUsers; Subkey: "Software\Classes\.pyw\OpenWithProgIds"; ValueType: string; ValueName: "{#ThonnyPyProgID}";   Flags: uninsdeletevalue
+
+; Add "Python file" to Explorer's "New" context menu (don't remove on uninstallation)
+Root: HKCU; Check: StartedForThisUser; Subkey: "Software\Classes\.py\ShellNew";  ValueType: string; ValueData: "Python.File";  
+Root: HKLM; Check: StartedForAllUsers; Subkey: "Software\Classes\.py\ShellNew";  ValueType: string; ValueData: "Python.File";  
+
+Root: HKCU; Check: StartedForThisUser; Subkey: "Software\Classes\.py\ShellNew";  ValueType: string; ValueName: "NullFile"; ValueData: "";  
+Root: HKLM; Check: StartedForAllUsers; Subkey: "Software\Classes\.py\ShellNew";  ValueType: string; ValueName: "NullFile"; ValueData: "";  
+
+; Cleaning up old stuff
+; Was: Restore "Edit with IDLE" when selecting Thonny as default opener
+Root: HKCU; Subkey: "Software\Classes\{#ThonnyPyProgID}\shell\Edit with IDLE"; ValueType: none; Flags: deletekey dontcreatekey uninsdeletekey
+
+[Run]
+Filename: "{app}\pythonw.exe"; Parameters: "-m compileall ."; StatusMsg: "Compiling standard library..."
+
+
+[UninstallDelete]
+Type: filesandordirs; Name: "{app}\*"
+Type: filesandordirs; Name: "{app}"
+
+[Messages]
+FinishedHeadingLabel=Great success!
+
+
+
+[Code]
+
+var
+  QuoteLabel: TLabel;
+  Upgraded : Boolean;
+
+function GetActualCommonPrograms(Param: String): String;
+begin
+    // Can't use {commonprograms} because I have PrivilegesRequired=lowest
+    Result := GetShellFolderByCSIDL($17, True);
+end;
+
+function GetActualCommonDesktop(Param: String): String;
+begin
+    // Can't use {commondesktop} because I have PrivilegesRequired=lowest
+    Result := GetShellFolderByCSIDL($19, True);
+end;
+
+function StartedForAllUsers(): Boolean;
+begin
+    Result := IsAdminLoggedOn();
+end;
+
+function StartedForThisUser(): Boolean;
+begin
+    Result := not IsAdminLoggedOn();
+end;
+
+function InstalledForAllUsers(): Boolean;
+begin
+    Result := RegKeyExists(HKEY_LOCAL_MACHINE, 'Software\Classes\Applications\thonny.exe');
+end;
+
+function InstalledForThisUser(): Boolean;
+begin
+    Result := RegKeyExists(HKEY_CURRENT_USER, 'Software\Classes\Applications\thonny.exe');
+end;
+
+
+function ProposedDir(Param: String): String;
+begin
+    if ExpandConstant('{param:DIR|-}') <> '-' then
+      Result := ExpandConstant('{param:DIR}')
+    else if StartedForAllUsers() then
+      Result := ExpandConstant('{pf}\Thonny')
+    else
+      Result := ExpandConstant('{userpf}\Thonny');
+end;
+
+function GetRandomQuote(): String;
+var
+    Quotes: array[0..9] of string;
+begin
+    Quotes[0] := 'Ninety-ninety rule: The first 90 percent of the code accounts for the first 90 percent of the development time. The remaining 10 percent of the code accounts for the other 90 percent of the development time.'#13#10'– Tom Cargill ';
+    Quotes[1] := 'The Zen of Python, by Tim Peters:'#13#10'[...]'#13#10'Now is better than never.'#13#10'[...]';
+    Quotes[2] := 'Give someone a program, frustrate them for a day; teach them how to program, frustrate them for a lifetime.'#13#10#13#10'– David Leinweber ';
+    Quotes[3] := 'Talk is cheap. Show me the code.'#13#10#13#10'– Linus Torvalds ';
+    Quotes[4] := 'Every great developer you know got there by solving problems they were unqualified to solve until they actually did it.'#13#10#13#10'– Patrick McKenzie ';
+    Quotes[5] := 'Formal education will make you a living. Self-education will make you a fortune.'#13#10#13#10'– Jim Rohn ';
+    Quotes[6] := 'First do it, then do it right, then do it better.'#13#10#13#10'– Addy Osmani ';
+    Quotes[7] := 'If you want to set off and go develop some grand new thing, you don''t need millions of dollars of capitalization. You need enough pizza and Diet Coke to stick in your refrigerator, a cheap PC to work on and the dedication to go through with it.'#13#10'– John Carmack ';
+    Quotes[8] := 'Computers are useless. They can only give you answers.'#13#10#13#10'– Pablo Picasso ';
+    Quotes[9] := 'The best way to predict the future is to invent it.'#13#10#13#10'– Alan Kay ';
+
+    Result := Quotes[StrToInt(GetDateTimeString('ss', #0, #0)) mod Length(Quotes)];
+end;
+
+procedure InitializeWizard;
+var
+  MoreInfoLabel: TLabel;
+  DualWarningLabel: TLabel;
+begin
+  Upgraded := False;
+  WizardForm.WelcomeLabel1.Caption := 'Welcome to using Thonny!';
+
+  MoreInfoLabel := TLabel.Create(WizardForm);
+  DualWarningLabel := TLabel.Create(WizardForm);
+
+  if StartedForAllUsers() then
+  begin
+    WizardForm.WelcomeLabel2.Caption := 'This wizard will install Thonny {#AppVer} for all users.';
+    MoreInfoLabel.Caption := '';
+    if InstalledForThisUser() then
+    begin    
+      DualWarningLabel.Caption := 'Warning!'
+          + ''#13#10''
+          + ''#13#10''
+          + 'Looks like you have already installed Thonny for your account. In order to avoid confusion, it is recommended you cancel this wizard and uninstall single-user Thonny first.';
+    end
+    else if InstalledForAllUsers() then
+    begin
+      WizardForm.WelcomeLabel2.Caption := 'This wizard will upgrade Thonny to version {#AppVer}.';
+      Upgraded := True;
+    end;
+  end
+  else  // single user
+  begin
+    WizardForm.WelcomeLabel2.Caption := 'This wizard will install Thonny {#AppVer} for your account.';
+    if InstalledForAllUsers() then
+    begin    
+      DualWarningLabel.Caption := 'Warning!'
+        + ''#13#10''
+        + ''#13#10''
+        + 'Looks like Thonny is already installed for all users. In order to avoid confusion, it is recommended you cancel this wizard and uninstall all-users Thonny first.';
+    end
+    else if InstalledForThisUser() then
+    begin
+      WizardForm.WelcomeLabel2.Caption := 'This wizard will upgrade Thonny to version {#AppVer}.';
+      MoreInfoLabel.Caption := 'If you want to install Thonny for all users, cancel the installer, uninstall Thonny from your account and run the installer again as administrator '
+          + '(right-click the installer executable and select "Run as administrator").';
+      Upgraded := True;
+    end
+    else
+    begin
+      MoreInfoLabel.Caption := 'If you want to install Thonny for all users, cancel the installer and run it as administrator '
+          + '(right-click the installer executable and select "Run as administrator").';
+    end;
+
+  end;
+
+
+  WizardForm.WelcomeLabel2.AutoSize := True;
+
+  MoreInfoLabel.Parent := WizardForm.WelcomePage;
+  MoreInfoLabel.AutoSize := True;
+  MoreInfoLabel.WordWrap := True;
+  MoreInfoLabel.Left := WizardForm.WelcomeLabel2.Left;
+  MoreInfoLabel.Width := WizardForm.WelcomeLabel2.Width;
+  MoreInfoLabel.Font.Style := [fsItalic];
+  MoreInfoLabel.Top := WizardForm.WelcomeLabel2.Top + WizardForm.WelcomeLabel2.Height + ScaleY(20);
+
+  DualWarningLabel.Parent := WizardForm.WelcomePage;
+  DualWarningLabel.AutoSize := True;
+  DualWarningLabel.WordWrap := True;
+  DualWarningLabel.Left := WizardForm.WelcomeLabel2.Left;
+  DualWarningLabel.Width := WizardForm.WelcomeLabel2.Width;
+  DualWarningLabel.Font.Style := [fsBold];
+  //DualWarningLabel.Color := clRed;
+  DualWarningLabel.Top := WizardForm.WelcomePage.Height - DualWarningLabel.Height - ScaleY(20);
+  
+  // Quotes
+  QuoteLabel := TLabel.Create(WizardForm);
+  QuoteLabel.Caption := GetRandomQuote();
+
+  QuoteLabel.Parent := WizardForm.FinishedPage;
+
+  // make accepting license the default
+  WizardForm.LicenseAcceptedRadio.Checked := True;
+
+end;
+
+procedure CurPageChanged(CurPageID: Integer);
+begin
+    if CurPageID = wpFinished then
+    begin
+      if Upgraded then
+        WizardForm.FinishedLabel.Caption := 'Thonny is now upgraded.'
+      else
+        WizardForm.FinishedLabel.Caption := 'Thonny is now installed.'
+      end;
+      WizardForm.FinishedLabel.Caption := WizardForm.FinishedLabel.Caption 
+        + ' Run it via shortcut or right-click a *.py file and select "Edit with Thonny".';
+
+      WizardForm.FinishedLabel.AutoSize := True;
+
+      QuoteLabel.WordWrap := True;
+      QuoteLabel.Width := round(WizardForm.FinishedLabel.Width * 0.8);
+      QuoteLabel.AutoSize := True;
+      
+      // for some reason AutoSize doesn't work for longer quotes -- they are cropped from the bottom
+      QuoteLabel.Height := ScaleY(60);
+      if Length(QuoteLabel.Caption) > 100 then
+      begin
+        QuoteLabel.Height := ScaleY(80);
+      end;
+      QuoteLabel.Left := WizardForm.FinishedLabel.Left + (WizardForm.FinishedLabel.Width - QuoteLabel.Width);
+      QuoteLabel.Alignment := taRightJustify;
+      //QuoteLabel.Font.Style := [fsItalic]; // causes cropping in leftmost letters
+      
+      QuoteLabel.Top := WizardForm.FinishedPage.Height - QuoteLabel.Height - ScaleY(20);
+    end;
 end.