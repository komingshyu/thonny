--- conflicted
+++ resolved
@@ -8,11 +8,6 @@
 from thonny.globals import get_workbench
 from thonny.misc_utils import running_on_mac_os
 from thonny import tktextext
-<<<<<<< HEAD
-from thonny.plugins.highlight_names import highlight
-from thonny.ui_utils import TextWrapper
-=======
->>>>>>> 83b974fa
 from traceback import print_exc
 from thonny.ui_utils import EnhancedTextWithLogging
 
@@ -31,7 +26,7 @@
         self.text.bind("<Return>", self.newline_and_indent_event, True)
         self.text.bind("<<TextChange>>", self._on_text_changed, True)
         self.text.bind("<<CursorMove>>", self._on_cursor_moved, True)
-
+        
         tktextext.fixwordbreaks(tk._default_root)
         
         if running_on_mac_os():
@@ -55,24 +50,19 @@
     
     def _on_cursor_moved(self, event):
         self.update_paren_highlight()
-        highlight(self.text)
-
+    
     def _on_text_changed(self, event):
         if self.colorer:
             self.colorer.notify_range("1.0", "end")
-
-
+        
+        
         self.update_line_numbers()
         self.update_margin_line()
         self.update_paren_highlight()
-
+    
     def get_char_bbox(self, lineno, col_offset):
         self.text.update_idletasks()
-<<<<<<< HEAD
-        bbox = self.text.bbox(str(lineno - self.first_line_no + 1)
-=======
-        bbox = self.text.bbox(str(lineno - self._first_line_number + 1) 
->>>>>>> 83b974fa
+        bbox = self.text.bbox(str(lineno - self._first_line_number + 1)
                               + "."
                               + str(col_offset))
         if isinstance(bbox, tuple):
@@ -119,7 +109,7 @@
             if isinstance(text_range, int):
                 self.text.mark_set("insert", end) 
             self.text.see(start + " -1 lines")
-            
+
     
     def set_up_paren_matching(self):
         self.paren_matcher = ParenMatcher(self.text)
@@ -138,9 +128,7 @@
                 if char_before_cursor in (")", "]", "}"):
                     self.paren_matcher.paren_closed_event(None)
                 else:
-                    if not self.paren_matcher.flash_paren_event(None):
-                        self.remove_paren_highlight()
-
+                    self.remove_paren_highlight()
             except:
                 print_exc()
         
