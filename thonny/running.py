--- conflicted
+++ resolved
@@ -277,46 +277,11 @@
         because event_generate across threads is not reliable
         http://www.thecodingforums.com/threads/more-on-tk-event_generate-and-threads.359615/
         """
-<<<<<<< HEAD
         self._polling_after_id = None
         if self._pull_vm_messages() is False:
             return
                     
         self._polling_after_id = get_workbench().after(50, self._poll_vm_messages)
-=======
-        try:
-            initial_state = self.get_state()
-            
-            while self._proxy is not None:
-                try:
-                    msg = self._proxy.fetch_next_message()
-                    if not msg:
-                        break
-                except BackendTerminatedError as exc:
-                    self._report_backend_crash(exc)
-                    self.kill_backend()
-                    return
-                
-                if msg.get("SystemExit", False):
-                    self.reset_backend()
-                    return
-                
-                # change state
-                if "command_context" in msg:
-                    # message_context shows the state where corresponding command was handled in the backend
-                    # Now we got the response and we're return to that state
-                    self._set_state(msg["command_context"])
-                elif msg["message_type"] == "ToplevelResult":
-                    # some ToplevelResult-s don't have command_context
-                    self._set_state("waiting_toplevel_command")
-                elif msg["message_type"] == "InputRequest":
-                    self._set_state("waiting_input")
-                else:
-                    "other messages don't affect the state"
-                
-                if msg["message_type"] == "ToplevelResult":
-                    self._current_toplevel_command = None
->>>>>>> 763f11a7
     
     def _pull_vm_messages(self):
         while self._proxy is not None:
@@ -328,6 +293,7 @@
                 
             except BackendTerminatedError as exc:
                 self._report_backend_crash(exc)
+                self.destroy_backend()
                 return False
             
             if msg.get("SystemExit", False):
