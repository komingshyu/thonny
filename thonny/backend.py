# -*- coding: utf-8 -*-

import sys
import os.path
import inspect
import ast
import _ast
import _io
import traceback
import types
import logging
import pydoc
import builtins
import site

import __main__  # @UnresolvedImport

from thonny import ast_utils
from thonny.common import TextRange, parse_message, serialize_message, \
    DebuggerCommand, ToplevelCommand, FrameInfo, InlineCommand, InputSubmission, \
    UserCommandError

import signal
import warnings
import pkgutil
import importlib
import tokenize
import subprocess

BEFORE_STATEMENT_MARKER = "_thonny_hidden_before_stmt"
BEFORE_EXPRESSION_MARKER = "_thonny_hidden_before_expr"
AFTER_STATEMENT_MARKER = "_thonny_hidden_after_stmt"
AFTER_EXPRESSION_MARKER = "_thonny_hidden_after_expr"

EXCEPTION_TRACEBACK_LIMIT = 100
DEBUG = True

logger = logging.getLogger()
info = logger.info

class VM:
    def __init__(self):
        self._command_handlers = {}
        self._value_tweakers = []
        self._object_info_tweakers = []
        self._main_dir = os.path.dirname(sys.modules["thonny"].__file__)
        self._heap = {} # WeakValueDictionary would be better, but can't store reference to None
        site.sethelper() # otherwise help function is not available
        pydoc.pager = pydoc.plainpager # otherwise help command plays tricks
        self._install_fake_streams()
        self._current_executor = None
        self._io_level = 0

        init_msg = self._fetch_command()

        original_argv = sys.argv.copy()
        original_path = sys.path.copy()

        # clean up path
        sys.path = [d for d in sys.path if d != ""]

        # script mode
        if len(sys.argv) > 1:
            special_names_to_remove = set()
            sys.argv[:] = sys.argv[1:] # shift argv[1] to position of script name
            sys.path.insert(0, os.path.abspath(os.path.dirname(sys.argv[0]))) # add program's dir
            __main__.__dict__["__file__"] = sys.argv[0]
            # TODO: inspect.getdoc

        # shell mode
        else:
            special_names_to_remove = {"__file__", "__cached__"}
            sys.argv[:] = [""] # empty "script name"
            sys.path.insert(0, "")   # current dir

        # clean __main__ global scope
        for key in list(__main__.__dict__.keys()):
            if not key.startswith("__") or key in special_names_to_remove:
                del __main__.__dict__[key]

        # unset __doc__, then exec dares to write doc of the script there
        __main__.__doc__ = None

        self._load_shared_modules(init_msg["frontend_sys_path"])
        self._load_plugins()

        self.send_message(self.create_message("ToplevelResult",
                          main_dir=self._main_dir,
                          original_argv=original_argv,
                          original_path=original_path,
                          argv=sys.argv,
                          path=sys.path,
                          welcome_text="Python " + _get_python_version_string(),
                          executable=sys.executable,
                          in_venv=hasattr(sys, 'base_prefix') and sys.base_prefix != sys.prefix,
                          python_version=_get_python_version_string(),
                          cwd=os.getcwd()))

        self._install_signal_handler()

    def mainloop(self):
        try:
            while True:
                try:
                    cmd = self._fetch_command()
                    self.handle_command(cmd)
                except KeyboardInterrupt:
                    logger.exception("Interrupt in mainloop")
                    # Interrupt must always result in waiting_toplevel_command state
                    # Don't show error messages, as the interrupted command may have been InlineCommand
                    # (handlers of ToplevelCommands in normal cases catch the interrupt and provide
                    # relevant message)  
                    self.send_message(self.create_message("ToplevelResult"))
        except:
            logger.exception("Crash in mainloop")
            traceback.print_exc()

    def add_command(self, command_name, handler):
        """Handler should be 1-argument function taking command object.
        
        Handler may return None (in this case no response is sent to frontend)
        or a response created with create_message
        """
        self._command_handlers[command_name] = handler

    def add_value_tweaker(self, tweaker):
        """Tweaker should be 2-argument function taking value and export record"""
        self._value_tweakers.append(tweaker)

    def add_object_info_tweaker(self, tweaker):
        """Tweaker should be 2-argument function taking value and export record"""
        self._object_info_tweakers.append(tweaker)

    def get_main_module(self):
        return __main__

    def handle_command(self, cmd):
        assert isinstance(cmd, ToplevelCommand) or isinstance(cmd, InlineCommand)

        error_response_type = "ToplevelResult" if isinstance(cmd, ToplevelCommand) else "InlineError"

        if cmd.command in self._command_handlers:
            handler = self._command_handlers[cmd.command]
        else:
            handler = getattr(self, "_cmd_" + cmd.command, None)

        if handler is None:
            response = self.create_message(error_response_type, error="Unknown command: " + cmd.command)
        else:
            try:
                response = handler(cmd)
            except SystemExit:
                # Must be caused by Thonny or plugins code
                if isinstance(cmd, ToplevelCommand):
                    traceback.print_exc()
                response = self.create_message(error_response_type, SystemExit=True)
            except UserCommandError as e:
                sys.stderr.write(str(e) + "\n")
                response = self.create_message(error_response_type)
            except KeyboardInterrupt:
                e_type, e_value, e_traceback = sys.exc_info()
                self._print_user_exception(e_type, e_value, e_traceback)
                response = self.create_message(error_response_type)
            except:
                error="Internal backend error: {0}".format(traceback.format_exc(EXCEPTION_TRACEBACK_LIMIT))
                response = self.create_message(error_response_type,
                                               context_info="other unhandled exception",
                                               error=error)

        if response is False:
            # Command doesn't want to send any response
            return

        if response is None and isinstance(cmd, ToplevelCommand):
            # create simple default response
            response = self.create_message("ToplevelResult")

        if isinstance(cmd, ToplevelCommand) and "message_type" not in response:
            response["message_type"] = "ToplevelResult"

        response["command"] = cmd.command
        if hasattr(cmd, "request_id"):
            response["request_id"] = cmd.request_id
        if response["message_type"] == "ToplevelResult":
            response["gui_is_active"] = (
                self._get_tkinter_default_root() is not None
                or self._get_qt_app() is not None
            )
        self.send_message(response)

    def _load_shared_modules(self, frontend_sys_path):
        for name in ["parso", "jedi", "thonnycontrib"]:
            load_module_from_alternative_path(name, frontend_sys_path)

    def _load_plugins(self, load_function_name="load_plugin"):
        # built-in plugins 
        import thonny.plugins.backend
        self._load_plugins_from_path(thonny.plugins.backend.__path__, "thonny.plugins.backend",
                                     load_function_name=load_function_name)

        # 3rd party plugins from namespace package
        try:
            import thonnycontrib.backend  # @UnresolvedImport
        except ImportError:
            # No 3rd party plugins installed
            pass
        else:
            self._load_plugins_from_path(thonnycontrib.backend.__path__, "thonnycontrib.backend",
                                     load_function_name=load_function_name)

    def _load_plugins_from_path(self, path, prefix="", load_function_name="load_plugin"):
        for _, module_name, _ in pkgutil.iter_modules(path, prefix):
            try:
                m = importlib.import_module(module_name)
                if hasattr(m, load_function_name):
                    f = getattr(m, load_function_name)
                    sig = inspect.signature(f)
                    if len(sig.parameters) == 0:
                        f()
                    else:
                        f(self)
            except:
                logging.exception("Failed loading plugin '" + module_name + "'")

    def _install_signal_handler(self):
        def signal_handler(signal, frame):
            raise KeyboardInterrupt("Execution interrupted")

        if os.name == 'nt':
            signal.signal(signal.SIGBREAK, signal_handler)
        else:
            signal.signal(signal.SIGINT, signal_handler)


    def _cmd_cd(self, cmd):
        if len(cmd.args) == 1:
            path = cmd.args[0]
            try:
                os.chdir(path)
                return self.create_message("ToplevelResult")
            except FileNotFoundError:
                raise UserCommandError("No such folder: " + path)
        else:
            raise UserCommandError("cd takes one parameter")

    def _cmd_Run(self, cmd):
        return self._execute_file(cmd, False)

    def _cmd_run(self, cmd):
        return self._execute_file(cmd, False)

    def _cmd_Debug(self, cmd):
        return self._execute_file(cmd, True)

    def _cmd_debug(self, cmd):
        return self._execute_file(cmd, True)

    def _cmd_execute_source(self, cmd):
        """Executes Python source entered into shell"""
        filename = "<pyshell>"

        ws_stripped_source = cmd.source.strip()
        source = ws_stripped_source.strip("?")
        num_stripped_question_marks = len(ws_stripped_source) - len(source)

        # let's see if it's single expression or something more complex
        try:
            root = ast.parse(source, filename=filename, mode="exec")
        except SyntaxError as e:
            error = "".join(traceback.format_exception_only(type(e), e))
            sys.stderr.write(error)
            return self.create_message("ToplevelResult")

        assert isinstance(root, ast.Module)

        if len(root.body) == 1 and isinstance(root.body[0], ast.Expr):
            mode = "eval"
        elif len(root.body) > 1 and isinstance(root.body[-1], ast.Expr):
            mode = "exec+eval"
        else:
            mode = "exec"

        result_attributes = self._execute_source(source, filename, mode,
            getattr(cmd, "debug_mode", False),
            getattr(cmd, "global_vars", None))

        result_attributes["num_stripped_question_marks"] = num_stripped_question_marks

        return self.create_message("ToplevelResult", **result_attributes)

    def _cmd_execute_system_command(self, cmd):
        proc = subprocess.Popen(cmd.argv,
                         stdout=subprocess.PIPE, stderr=subprocess.PIPE,
                         universal_newlines=True)
        out, err = proc.communicate(input="")
        print(out, end="")
        print(err, file=sys.stderr, end="")

    def _cmd_process_gui_events(self, cmd):
        # advance the event loop

        try:
            # First try Tkinter:
            root = self._get_tkinter_default_root()
            if root is not None:
                import tkinter
                # http://bugs.python.org/issue989712
                # http://bugs.python.org/file6090/run.py.diff
                while root.dooneevent(tkinter._tkinter.DONT_WAIT):
                    pass
            else:
                # Try Qt only when Tkinter is not used
                app = self._get_qt_app()
                if app is not None:
                    app.processEvents()

        except:
            pass

        return False


    def _cmd_get_globals(self, cmd):
        if not cmd.module_name in sys.modules:
            raise ThonnyClientError("Module '{0}' is not loaded".format(cmd.module_name))

        return self.create_message("Globals", module_name=cmd.module_name,
                              globals=self.export_variables(sys.modules[cmd.module_name].__dict__))

    def _cmd_get_locals(self, cmd):
        for frame in inspect.stack():
            if id(frame) == cmd.frame_id:
                return self.create_message("Locals", locals=self.export_variables(frame.f_locals))
        else:
            raise ThonnyClientError("Frame '{0}' not found".format(cmd.frame_id))


    def _cmd_get_heap(self, cmd):
        result = {}
        for key in self._heap:
            result[key] = self.export_value(self._heap[key])

        return self.create_message("Heap", heap=result)

    def _cmd_shell_autocomplete(self, cmd):
        error = None
        try:
            import jedi
        except ImportError:
            completions = []
            error = "Could not import jedi"
        else:
            try:
                #with warnings.catch_warnings():
                interpreter = jedi.Interpreter(cmd.source, [__main__.__dict__])
                completions = self._export_completions(interpreter.completions())
            except Exception as e:
                completions = []
                error = "Autocomplete error: " + str(e)
            except:
                completions = []
                error = "Autocomplete error"

        return self.create_message("ShellCompletions",
            source=cmd.source,
            completions=completions,
            error=error
        )

    def _cmd_editor_autocomplete(self, cmd):
        error = None
        try:
            import jedi
            self._debug(jedi.__file__, sys.path)
            with warnings.catch_warnings():
                script = jedi.Script(cmd.source, cmd.row, cmd.column, cmd.filename)
                completions = self._export_completions(script.completions())

        except ImportError:
            completions = []
            error = "Could not import jedi"
        except Exception as e:
            completions = []
            error = "Autocomplete error: " + str(e)
        except:
            completions = []
            error = "Autocomplete error"

        return self.create_message("EditorCompletions",
                          source=cmd.source,
                          row=cmd.row,
                          column=cmd.column,
                          filename=cmd.filename,
                          completions=completions,
                          error=error)

    def _cmd_Reset(self, cmd):
        if len(cmd.args) == 0:
            # nothing to do, because Reset always happens in fresh process
            return self.create_message("ToplevelResult",
                                       welcome_text="Python " + _get_python_version_string(),
                                       executable=sys.executable)
        else:
            raise UserCommandError("Command 'Reset' doesn't take arguments")


    def _export_completions(self, jedi_completions):
        result = []
        for c in jedi_completions:
            if not c.name.startswith("__"):
                record = {"name":c.name, "complete":c.complete,
                          "type":c.type, "description":c.description}
                try:
                    """ TODO: 
                    if c.type in ["class", "module", "function"]:
                        if c.type == "function":
                            record["docstring"] = c.docstring()
                        else:
                            record["docstring"] = c.description + "\n" + c.docstring()
                    """
                except:
                    pass
                result.append(record)
        return result


    def _cmd_get_object_info(self, cmd):
        if cmd.object_id in self._heap:
            value = self._heap[cmd.object_id]
            attributes = {}
            if cmd.include_attributes:
                for name in dir(value):
                    if not name.startswith("__") or cmd.all_attributes:
                        #attributes[name] = inspect.getattr_static(value, name)
                        try:
                            attributes[name] = getattr(value, name)
                        except:
                            pass

            self._heap[id(type(value))] = type(value)
            info = {'id' : cmd.object_id,
                    'repr' : repr(value),
                    'type' : str(type(value)),
                    'full_type_name' : str(type(value)).replace("<class '", "").replace("'>", "").strip(),
                    'type_id' : id(type(value)),
                    'attributes': self.export_variables(attributes)}
<<<<<<< HEAD

=======
                
            
>>>>>>> 559da374
            if isinstance(value, _io.TextIOWrapper):
                self._add_file_handler_info(value, info)
            elif (type(value) in (types.BuiltinFunctionType, types.BuiltinMethodType,
                                 types.FunctionType, types.LambdaType, types.MethodType)):
                self._add_function_info(value, info)
            elif (isinstance(value, list)
                  or isinstance(value, tuple)
                  or isinstance(value, set)):
                self._add_elements_info(value, info)
            elif (isinstance(value, dict)):
                self._add_entries_info(value, info)

            for tweaker in self._object_info_tweakers:
                try:
                    tweaker(value, info, cmd)
                except:
                    logger.exception("Failed object info tweaker: " + str(tweaker))

        else:
            info = {'id' : cmd.object_id,
                    "repr": "<object info not found>",
                    "type" : "object",
                    "type_id" : id(object),
                    "attributes" : {}}

        return self.create_message("ObjectInfo", id=cmd.object_id, info=info)

    def _get_tkinter_default_root(self):
        # tkinter._default_root is not None,
        # when window has been created and mainloop isn't called or hasn't ended yet
        tkinter = sys.modules.get("tkinter")
        if tkinter is not None:
            return getattr(tkinter, "_default_root", None)
        else:
            return None

    def _get_qt_app(self):
        mod = sys.modules.get("PyQt5.QtCore")
        if mod is None:
            mod = sys.modules.get("PyQt4.QtCore")
        if mod is None:
            mod = sys.modules.get("PySide.QtCore")
        if mod is None:
            return None

        app_class = getattr(mod, "QCoreApplication", None)
        if app_class is not None:
            try:
                return app_class.instance()
            except:
                return None
        else:
            return None


    def _add_file_handler_info(self, value, info):
        try:
            assert isinstance(value.name, str)
            assert value.mode in ("r", "rt", "tr", "br", "rb")
            assert value.errors in ("strict", None)
            assert value.newlines is None or value.tell() > 0
            # TODO: cache the content
            # TODO: don't read too big files
            with open(value.name, encoding=value.encoding) as f:
                info["file_encoding"] = f.encoding
                info["file_content"] = f.read()
                info["file_tell"] = value.tell()
        except Exception as e:
            info["file_error"] = "Could not get file content, error:" + str(e)
            pass

    def _add_function_info(self, value, info):
        try:
            info["source"] = inspect.getsource(value)
        except:
            pass

    def _add_elements_info(self, value, info):
        info["elements"] = []
        for element in value:
            info["elements"].append(self.export_value(element))

    def _add_entries_info(self, value, info):
        info["entries"] = []
        for key in value:
            info["entries"].append((self.export_value(key),
                                     self.export_value(value[key])))

    def _execute_file(self, cmd, debug_mode):
        # args are accepted only in Run and Debug,
        # and were stored in sys.argv already in VM.__init__
        # TODO: are they?

        if len(cmd.args) >= 1:
            sys.argv = cmd.args # TODO: duplicate????????????????????
            filename = cmd.args[0]
            if os.path.isabs(filename):
                full_filename = filename
            else:
                full_filename = os.path.abspath(filename)

            with tokenize.open(full_filename) as fp:
                source = fp.read()

            result_attributes = self._execute_source(source, full_filename, "exec", debug_mode)
            return self.create_message("ToplevelResult", **result_attributes)
        else:
            raise UserCommandError("Command '%s' takes at least one argument", cmd.command)

    def _execute_source(self, source, filename, execution_mode, debug_mode, global_vars=None):
        if debug_mode:
            self._current_executor = FancyTracer(self)
        else:
            self._current_executor = Executor(self)

        try:
            return self._current_executor.execute_source(source,
                                                         filename,
                                                         execution_mode,
                                                         global_vars)
        finally:
            self._current_executor = None

    def _print_user_exception(self, e_type, e_value, e_traceback):
        lines = traceback.format_exception(e_type, e_value, e_traceback)

        for line in lines:
            # skip lines denoting thonny execution frame
            if ("thonny/backend" in line
                or "thonny\\backend" in line
                or "remove this line from stacktrace" in line):
                continue
            else:
                sys.stderr.write(line)

    def _install_fake_streams(self):
        self._original_stdin = sys.stdin
        self._original_stdout = sys.stdout
        self._original_stderr = sys.stderr

        # yes, both out and err will be directed to out (but with different tags)
        # this allows client to see the order of interleaving writes to stdout/stderr
        sys.stdin = VM.FakeInputStream(self, sys.stdin)
        sys.stdout = VM.FakeOutputStream(self, sys.stdout, "stdout")
        sys.stderr = VM.FakeOutputStream(self, sys.stdout, "stderr")

        # fake it properly: replace also "backup" streams
        sys.__stdin__ = sys.stdin
        sys.__stdout__ = sys.stdout
        sys.__stderr__ = sys.stderr

    def _fetch_command(self):
        line = self._original_stdin.readline()
        if line == "":
            logger.info("Read stdin EOF")
            sys.exit()
        cmd = parse_message(line)
        return cmd

    def create_message(self, message_type, **kwargs):
        kwargs["message_type"] = message_type
        if "cwd" not in kwargs:
            kwargs["cwd"] = os.getcwd()

        return kwargs

    def send_message(self, msg):
        self._original_stdout.write(serialize_message(msg) + "\n")
        self._original_stdout.flush()

    def export_value(self, value, skip_None=False):
        if value is None and skip_None:
            return None

        self._heap[id(value)] = value
        try:
            type_name = value.__class__.__name__
        except:
            type_name = type(value).__name__

        result = {'id' : id(value),
                  'repr' : repr(value),
                  'type_name'  : type_name}

        for tweaker in self._value_tweakers:
            tweaker(value, result)

        return result

    def export_variables(self, variables):
        result = {}
        for name in variables:
            if not name.startswith("_thonny_hidden_"):
                result[name] = self.export_value(variables[name])

        return result

    def _debug(self, *args):
        print("VM:", *args, file=self._original_stderr)


    def _enter_io_function(self):
        self._io_level += 1

    def _exit_io_function(self):
        self._io_level -= 1

    def is_doing_io(self):
        return self._io_level > 0


    class FakeStream:
        def __init__(self, vm, target_stream):
            self._vm = vm
            self._target_stream = target_stream

        def isatty(self):
            return True

        def __getattr__(self, name):
            # TODO: is it safe to perform those other functions without notifying vm
            # via _enter_io_function?
            return getattr(self._target_stream, name)

    class FakeOutputStream(FakeStream):
        def __init__(self, vm, target_stream, stream_name):
            VM.FakeStream.__init__(self, vm, target_stream)
            self._stream_name = stream_name

        def write(self, data):
            try:
                self._vm._enter_io_function()
                if data != "":
                    self._vm.send_message(self._vm.create_message("ProgramOutput", stream_name=self._stream_name, data=data))
            finally:
                self._vm._exit_io_function()

        def writelines(self, lines):
            try:
                self._vm._enter_io_function()
                self.write(''.join(lines))
            finally:
                self._vm._exit_io_function()

    class FakeInputStream(FakeStream):

        def _generic_read(self, method, limit=-1):
            try:
                self._vm._enter_io_function()
                self._vm.send_message(self._vm.create_message("InputRequest", method=method, limit=limit))

                while True:
                    cmd = self._vm._fetch_command()
                    if isinstance(cmd, InputSubmission):
                        return cmd.data
                    elif isinstance(cmd, InlineCommand):
                        self._vm.handle_command(cmd)
                    else:
                        raise ThonnyClientError("Wrong type of command when waiting for input")
            finally:
                self._vm._exit_io_function()

        def read(self, limit=-1):
            return self._generic_read("read", limit)

        def readline(self, limit=-1):
            return self._generic_read("readline", limit)

        def readlines(self, limit=-1):
            return self._generic_read("readlines", limit)




class Executor:
    def __init__(self, vm):
        self._vm = vm

    def execute_source(self, source, filename, mode, global_vars=None):

        if global_vars is None:
            global_vars = __main__.__dict__

        try:
            if mode == "exec+eval":
                root = ast.parse(source, filename=filename, mode="exec")
                statements = compile(ast.Module(body=root.body[:-1]), filename, "exec")
                expression = compile(ast.Expression(root.body[-1].value), filename, "eval")
                exec(statements, global_vars)
                value = eval(expression, global_vars)
                if value is not None:
                    builtins._ = value
                return {"value_info" : self._vm.export_value(value)}
            else:
                bytecode = self._compile_source(source, filename, mode)
                if hasattr(self, "_trace"):
                    sys.settrace(self._trace)
                if mode == "eval":
                    value = eval(bytecode, global_vars)
                    if value is not None:
                        builtins._ = value
                    return {"value_info" : self._vm.export_value(value)}
                else:
                    assert mode == "exec"
                    exec(bytecode, global_vars) # <Marker: remove this line from stacktrace>
                    return {"context_info" : "after normal execution", "source" : source, "filename" : filename, "mode" : mode}
        except SystemExit:
            # Show withot Thonny frames
            e_type, e_value, e_traceback = sys.exc_info()
            self._vm._print_user_exception(e_type, e_value, e_traceback)
            return {"SystemExit" : True}
        except:
            # other unhandled exceptions (supposedly client program errors) are printed to stderr, as usual
            # for VM mainloop they are not exceptions
            e_type, e_value, e_traceback = sys.exc_info()
            self._vm._print_user_exception(e_type, e_value, e_traceback)
            return {"context_info" : "other unhandled exception"}
        finally:
            sys.settrace(None)

    def _compile_source(self, source, filename, mode):
        return compile(source, filename, mode)


class FancyTracer(Executor):

    def __init__(self, vm):
        self._vm = vm
        self._normcase_thonny_src_dir = os.path.normcase(os.path.dirname(sys.modules["thonny"].__file__))
        self._instrumented_files = _PathSet()
        self._interesting_files = _PathSet() # only events happening in these files are reported
        self._current_command = None
        self._unhandled_exception = None
        self._install_marker_functions()
        self._custom_stack = []
        self._past_messages = []

    def execute_source(self, source, filename, mode, global_vars=None):
        self._current_command = DebuggerCommand(command="step", state=None, focus=None, frame_id=None, exception=None)

        return Executor.execute_source(self, source, filename, mode, global_vars)
        #assert len(self._custom_stack) == 0

    def _install_marker_functions(self):
        # Make dummy marker functions universally available by putting them
        # into builtin scope        
        self.marker_function_names = {
            BEFORE_STATEMENT_MARKER,
            AFTER_STATEMENT_MARKER,
            BEFORE_EXPRESSION_MARKER,
            AFTER_EXPRESSION_MARKER,
        }

        for name in self.marker_function_names:
            if not hasattr(builtins, name):
                setattr(builtins, name, getattr(self, name))

    def _is_interesting_exception(self, frame):
        # interested only in exceptions in command frame or it's parent frames
        cmd = self._current_command
        return (id(frame) == cmd.frame_id
                or not self._frame_is_alive(cmd.frame_id))

    def _compile_source(self, source, filename, mode):
        root = ast.parse(source, filename, mode)

        ast_utils.mark_text_ranges(root, source)
        self._tag_nodes(root)
        self._insert_expression_markers(root)
        self._insert_statement_markers(root)
        self._instrumented_files.add(filename)

        return compile(root, filename, mode)

    def _may_step_in(self, code):

        return not (
            code is None
            or code.co_filename is None
            or code.co_flags & inspect.CO_GENERATOR  # @UndefinedVariable
            or sys.version_info >= (3,5) and code.co_flags & inspect.CO_COROUTINE  # @UndefinedVariable
            or sys.version_info >= (3,5) and code.co_flags & inspect.CO_ITERABLE_COROUTINE  # @UndefinedVariable
            or sys.version_info >= (3,6) and code.co_flags & inspect.CO_ASYNC_GENERATOR  # @UndefinedVariable
            or "importlib._bootstrap" in code.co_filename
            or os.path.normcase(code.co_filename) not in self._instrumented_files
                and code.co_name not in self.marker_function_names
            or os.path.normcase(code.co_filename).startswith(self._normcase_thonny_src_dir)
                and code.co_name not in self.marker_function_names
            or self._vm.is_doing_io()
        )


    def _trace(self, frame, event, arg):
        """
        1) Detects marker calls and responds to client queries in these spots
        2) Maintains a customized view of stack
        """
        if not self._may_step_in(frame.f_code):
            return

        code_name = frame.f_code.co_name

        if event == "call":
            self._unhandled_exception = None # some code is running, therefore exception is not propagating anymore

            if code_name in self.marker_function_names:
                # the main thing
                if code_name == BEFORE_STATEMENT_MARKER:
                    event = "before_statement"
                elif code_name == AFTER_STATEMENT_MARKER:
                    event = "after_statement"
                elif code_name == BEFORE_EXPRESSION_MARKER:
                    event = "before_expression"
                elif code_name == AFTER_EXPRESSION_MARKER:
                    event = "after_expression"
                else:
                    raise AssertionError("Unknown marker function")

                marker_function_args = frame.f_locals.copy()
                del marker_function_args["self"]

                self._handle_progress_event(frame.f_back, event, marker_function_args)
                self._try_interpret_as_again_event(frame.f_back, event, marker_function_args)


            else:
                # Calls to proper functions.
                # Client doesn't care about these events,
                # it cares about "before_statement" events in the first statement of the body
                self._custom_stack.append(CustomStackFrame(frame, "call"))

        elif event == "return":
            if code_name not in self.marker_function_names:
                self._custom_stack.pop()
                if len(self._custom_stack) == 0:
                    # We popped last frame, this means our program has ended.
                    # There may be more events coming from upper (system) frames
                    # but we're not interested in those
                    sys.settrace(None)
            else:
                pass

        elif event == "exception":
            exc = arg[1]
            if self._unhandled_exception is None:
                # this means it's the first time we see this exception
                exc.causing_frame = frame
            else:
                # this means the exception is propagating to older frames
                # get the causing_frame from previous occurrence
                exc.causing_frame = self._unhandled_exception.causing_frame

            self._unhandled_exception = exc
            if self._is_interesting_exception(frame):
                self._save_debugger_progress_message(frame , None, self._current_command)
                self._send_and_fetch_message(self._past_messages[-1])

        # TODO: support line event in non-instrumented files
        elif event == "line":
            self._unhandled_exception = None

        return self._trace


    def _handle_progress_event(self, frame, event, args):
        """
        Tries to respond to current command in this state. 
        If it can't, then it returns, program resumes
        and _trace will call it again in another state.
        Otherwise sends response and fetches next command.  
        """
        self._debug("Progress event:", event, self._current_command)

        focus = TextRange(*args["text_range"])

        self._custom_stack[-1].last_event = event
        self._custom_stack[-1].last_event_focus = focus
        self._custom_stack[-1].last_event_args = args

        # store information about current statement / expression
        if "statement" in event:
            self._custom_stack[-1].current_statement = focus

            if event == "before_statement_again":
                # keep the expression information from last event
                self._custom_stack[-1].current_root_expression = self._custom_stack[-1].current_root_expression
                self._custom_stack[-1].current_evaluations = self._custom_stack[-1].current_evaluations

            else:
                self._custom_stack[-1].current_root_expression = None
                self._custom_stack[-1].current_evaluations = []
        else:
            # see whether current_root_expression needs to be updated
            assert len(self._past_messages) > 0
            prev_msg_frame = self._past_messages[-1][0]["stack"][-1]
            prev_event = prev_msg_frame.last_event
            prev_root_expression = prev_msg_frame.current_root_expression

            if (event == "before_expression"
                and (id(frame) != prev_msg_frame.id
                     or "statement" in prev_event
                     or focus.not_smaller_eq_in(prev_root_expression))):
                self._custom_stack[-1].current_root_expression = focus
                self._custom_stack[-1].current_evaluations = []

        value = self._vm.export_value(args["value"]) if event == "after_expression" else None
        if value is not None:
            self._custom_stack[-1].current_evaluations.append((focus, value))

        self._save_debugger_progress_message(frame, value, self._current_command)

        try:
            # Select the correct method according to the command
            self._handle_message_selection()
        except Exception as e:
            self._debug(traceback.format_exc())


    def _handle_message_selection(self):
        """
        For handling reversible debugging
        :return:
        """
        self._debug("Initiated stepping in History")

        progress = len(self._past_messages) - 1
        direction = "present"

        while progress < len(self._past_messages):
            current_frame = self._get_frame_from_history(progress)
            frame = current_frame
            event = current_frame.last_event
            args = current_frame.last_event_args
            focus = current_frame.last_event_focus
            cmd = self._current_command

            tester = getattr(self, "_cmd_" + cmd.command + "_completed")
            cmd_complete = tester(frame, event, args, focus, cmd, progress)

            self._debug("Current command:", self._current_command)
            self._debug("Command complete:", cmd_complete)

            if cmd_complete:
                self._past_messages[progress][1] = True
                self._send_and_fetch_message(self._past_messages[progress][0])

            if self._current_command.command == "undo":
                if progress > 0:
                    self._debug("Progress decreased by 1:", progress)
                    self._past_messages[progress][1] = False
                    progress -= 1
            else:
                if progress < len(self._past_messages) - 1:
                    self._debug("Progress increased by 1:", progress)
                    progress += 1
                else:
                    self._debug("Exiting history browsing for", self._current_command.command, "continuation")
                    break

        self._debug("Progress by the end:", progress)
        self._debug("Stepping in history ended")


    def _get_frame_from_history(self, progress):
        return self._past_messages[progress][0]["stack"][-1]


    def _save_debugger_progress_message(self, frame, value, command):
        # Todo: Don't save messages that shouldnt be shown to user at any time.
        #if "call_function" in self._custom_stack[-1].last_event_args["node_tags"] or \
        #    self._custom_stack[-1].last_event == "after_statement":
        #    return

        if self._unhandled_exception is not None:
            frame_infos = traceback.format_stack(self._unhandled_exception.causing_frame)
            # I want to show frames from current frame to causing_frame
            if frame == self._unhandled_exception.causing_frame:
                interesting_frame_infos = []
            else:
                # c how far is current frame from causing_frame?
                _distance = 0
                _f = self._unhandled_exception.causing_frame
                while _f != frame:
                    _distance += 1
                    _f = _f.f_back
                    if _f == None:
                        break
                interesting_frame_infos = frame_infos[-_distance:]
            exception_lower_stack_description = "".join(interesting_frame_infos)
            exception_msg = str(self._unhandled_exception)
        else:
            exception_lower_stack_description = None
            exception_msg = None

        self._debug("Saved command:", command)
        self._past_messages.append([(
            self._vm.create_message("DebuggerProgress",
                                    command=command, #self._current_command,#.command,
                                    stack=self._export_stack(),
                                    exception=self._vm.export_value(self._unhandled_exception, True),
                                    exception_msg=exception_msg,
                                    exception_lower_stack_description=exception_lower_stack_description,
                                    value=value
                                    )),
            False])


    def _send_and_fetch_message(self, message):
        self._vm.send_message(message)

        self._debug("Waiting for command")
        # Fetch next debugger command
        self._current_command = self._vm._fetch_command()
        self._debug("Got command:", self._current_command)
        # get non-progress commands out our way
        self._respond_to_inline_commands()
        assert isinstance(self._current_command, DebuggerCommand)

        # Return and let Python run to next progress event


    def _report_state_and_fetch_next_message(self, frame, stack, value=None):
        self._debug("Completed command: ", self._current_command)

        if self._unhandled_exception is not None:
            frame_infos = traceback.format_stack(self._unhandled_exception.causing_frame)
            # I want to show frames from current frame to causing_frame
            if frame == self._unhandled_exception.causing_frame:
                interesting_frame_infos = []
            else:
                # c how far is current frame from causing_frame?
                _distance = 0
                _f = self._unhandled_exception.causing_frame
                while _f != frame:
                    _distance += 1
                    _f = _f.f_back
                    if _f == None:
                        break
                interesting_frame_infos = frame_infos[-_distance:]
            exception_lower_stack_description = "".join(interesting_frame_infos)
            exception_msg = str(self._unhandled_exception)
        else:
            exception_lower_stack_description = None
            exception_msg = None

        self._vm.send_message(self._vm.create_message("DebuggerProgress",
            command=self._current_command.command,
            stack=stack,
            exception=self._vm.export_value(self._unhandled_exception, True),
            exception_msg=exception_msg,
            exception_lower_stack_description=exception_lower_stack_description,
            value=value
        ))

        # Fetch next debugger command
        self._current_command = self._vm._fetch_command()
        self._debug("got command:", self._current_command)
        # get non-progress commands out our way
        self._respond_to_inline_commands()
        assert isinstance(self._current_command, DebuggerCommand)

        # Return and let Python run to next progress event


    def _try_interpret_as_again_event(self, frame, original_event, original_args):
        """
        Some after_* events can be interpreted also as 
        "before_*_again" events (eg. when last argument of a call was 
        evaluated, then we are just before executing the final stage of the call)
        """

        if original_event == "after_expression":
            node_tags = original_args.get("node_tags")
            value = original_args.get("value")

            if (node_tags is not None
                and ("last_child" in node_tags
                     or "or_arg" in node_tags and value
                     or "and_arg" in node_tags and not value)):

                # next step will be finalizing evaluation of parent of current expr
                # so let's say we're before that parent expression
                again_args = {"text_range" : original_args.get("parent_range"),
                              "node_tags" : ""}
                again_event = ("before_expression_again"
                               if "child_of_expression" in node_tags
                               else "before_statement_again")

                self._handle_progress_event(frame, again_event, again_args)


    def _respond_to_inline_commands(self):
        while isinstance(self._current_command, InlineCommand):
            self._vm.handle_command(self._current_command)
            self._current_command = self._vm._fetch_command()

    def _get_frame_source_info(self, frame):
        if frame.f_code.co_name == "<module>":
            obj = frame.f_code
            lineno = 1
        else:
            obj = frame.f_code
            lineno = obj.co_firstlineno

        assert obj is not None, (
            "Failed to get source in backend _get_frame_source_info for frame " + str(frame)
            + " with f_code.co_name == " + frame.f_code.co_name
        )

        # lineno returned by getsourcelines is not consistent between modules vs functions
        lines, _ = inspect.getsourcelines(obj)
        return "".join(lines), lineno



    def _cmd_exec_completed(self, frame, event, args, focus, cmd, progress):
        """
        Identifies the moment when piece of code indicated by cmd.frame_id and cmd.focus
        has completed execution (either successfully or not).
        """
        self._debug("exec has been chosen")

        if type(frame) == FrameInfo:
            frame_id = frame.id
        else:
            frame_id = id(frame)

        self._debug("Frame ids:", frame_id, cmd.frame_id)

        if frame_id == cmd.frame_id:
            # We're in the same frame
            if "before_" in cmd.state:
                if focus.contains_smaller_eq(cmd.focus) and "after_" in event \
                    and (("_expression" in cmd.state and "_expression" in event)
                         or ("_statement" in cmd.state and "_statement" in event)):
                    self._debug("Exec: cmd called from before_ state")
                    return True
                else:
                    # Keep running
                    return False
            elif "after_" in cmd.state:
                if focus != cmd.focus or "before_" in event \
                        or "_expression" in cmd.state and "_statement" in event \
                        or "_statement" in cmd.state and "_expression" in event:
                    # The state has changed, complete
                    self._debug("Exec: cmd called from after_ state")
                    return True
                else:
                    # Keep running
                    return False
        else:
            # We're in another frame
            if self._frame_is_alive(cmd.frame_id):
                # We're in a successor frame, keep running
                self._debug("Exec successor frame")
                return False
            else:
                # Original frame has completed, assumedly because of an exception
                # We're done
                self._debug("Exec wrong frame")
                return True


    def _cmd_step_completed(self, frame, event, args, focus, cmd, progress):
        self._debug("step has been chosen")
        return True

    def _cmd_undo_completed(self, frame, event, args, focus, cmd, progress):
        self._debug("undo has been chosen")
        return self._past_messages[progress][1]

    #def _cmd_back_over_completed(self, frame, event, args, focus, cmd):
    #    return True

    def _cmd_run_to_before_completed(self, frame, event, args, focus, cmd):
        self._debug("run to before has been chosen")
        return event.startswith("before")

    def _cmd_out_completed(self, frame, event, args, focus, cmd, progress):
        """Complete current frame"""
        self._debug("out has been chosen")
        if type(frame) == FrameInfo:
            frame_id = frame.id
        else:
            frame_id = id(frame)
        return (
            # the frame has completed
            not self._frame_is_alive(cmd.frame_id)
            # we're in the same frame but on higher level
            or frame_id == cmd.frame_id and focus.contains_smaller(cmd.focus)
        )

    def _cmd_line_completed(self, frame, event, args, focus, cmd, progress):
        self._debug("line has been chosen")
        if type(frame) == FrameInfo:
            frame_id = frame.id
        else:
            frame_id = id(frame)
        return (event == "before_statement"
                and os.path.normcase(frame.filename) == os.path.normcase(cmd.target_filename)
                and focus.lineno == cmd.target_lineno
                and (focus != cmd.focus or frame_id != cmd.frame_id))


    def _frame_is_alive(self, frame_id):
        for frame in self._custom_stack:
            if frame.id == frame_id:
                return True
        else:
            return False

    def _export_stack(self):
        result = []

        for custom_frame in self._custom_stack:

            last_event_args = custom_frame.last_event_args.copy()
            if "value" in last_event_args:
                last_event_args["value"] = self._vm.export_value(last_event_args["value"])

            system_frame = custom_frame.system_frame
            source, firstlineno = self._get_frame_source_info(system_frame)

            result.append(FrameInfo(
                id=id(system_frame),
                filename=system_frame.f_code.co_filename,
                module_name=system_frame.f_globals["__name__"],
                code_name=system_frame.f_code.co_name,
                locals=self._vm.export_variables(system_frame.f_locals),
                source=source,
                firstlineno=firstlineno,
                last_event=custom_frame.last_event,
                last_event_args=last_event_args,
                last_event_focus=custom_frame.last_event_focus,
                current_evaluations=custom_frame.current_evaluations.copy(),
                current_statement=custom_frame.current_statement,
                current_root_expression=custom_frame.current_root_expression,
            ))

        return result

    def _thonny_hidden_before_stmt(self, text_range, node_tags):
        """
        The code to be debugged will be instrumented with this function
        inserted before each statement. 
        Entry into this function indicates that statement as given
        by the code range is about to be evaluated next.
        """
        return None

    def _thonny_hidden_after_stmt(self, text_range, node_tags):
        """
        The code to be debugged will be instrumented with this function
        inserted after each statement. 
        Entry into this function indicates that statement as given
        by the code range was just executed successfully.
        """
        return None

    def _thonny_hidden_before_expr(self, text_range, node_tags):
        """
        Entry into this function indicates that expression as given
        by the code range is about to be evaluated next
        """
        return text_range

    def _thonny_hidden_after_expr(self, text_range, node_tags, value, parent_range):
        """
        The code to be debugged will be instrumented with this function
        wrapped around each expression (given as 2nd argument). 
        Entry into this function indicates that expression as given
        by the code range was just evaluated to given value
        """
        return value


    def _tag_nodes(self, root):
        """Marks interesting properties of AST nodes"""

        def add_tag(node, tag):
            if not hasattr(node, "tags"):
                node.tags = set()
                node.tags.add("class=" + node.__class__.__name__)
            node.tags.add(tag)

        for node in ast.walk(root):

            # tag last children 
            last_child = ast_utils.get_last_child(node)
            if last_child is not None and last_child:
                add_tag(node, "has_children")

                if isinstance(last_child, ast.AST):
                    last_child.parent_node = node
                    add_tag(last_child, "last_child")
                    if isinstance(node, _ast.expr):
                        add_tag(last_child, "child_of_expression")
                    else:
                        add_tag(last_child, "child_of_statement")

                    if isinstance(node, ast.Call):
                        add_tag(last_child, "last_call_arg")

            # other cases
            if isinstance(node, ast.Call):
                add_tag(node.func, "call_function")
                node.func.parent_node = node

            if isinstance(node, ast.BoolOp) and node.op == ast.Or():
                for child in node.values:
                    add_tag(child, "or_arg")
                    child.parent_node = node

            if isinstance(node, ast.BoolOp) and node.op == ast.And():
                for child in node.values:
                    add_tag(child, "and_arg")
                    child.parent_node = node

            # TODO: assert (it doesn't evaluate msg when test == True)

            if isinstance(node, ast.Str):
                add_tag(node, "StringLiteral")

            if isinstance(node, ast.Num):
                add_tag(node, "NumberLiteral")

            if isinstance(node, ast.ListComp):
                add_tag(node.elt, "ListComp.elt")

            if isinstance(node, ast.SetComp):
                add_tag(node.elt, "SetComp.elt")

            if isinstance(node, ast.DictComp):
                add_tag(node.key, "DictComp.key")
                add_tag(node.value, "DictComp.value")

            if isinstance(node, ast.comprehension):
                for expr in node.ifs:
                    add_tag(expr, "comprehension.if")


            # make sure every node has this field
            if not hasattr(node, "tags"):
                node.tags = set()


    def _should_instrument_as_expression(self, node):
        return (isinstance(node, _ast.expr)
                and (not hasattr(node, "ctx") or isinstance(node.ctx, ast.Load))
                # TODO: repeatedly evaluated subexpressions of comprehensions
                # can be supported (but it requires some redesign both in backend and GUI)
                and "ListComp.elt" not in node.tags
                and "SetComp.elt" not in node.tags
                and "DictComp.key" not in node.tags
                and "DictComp.value" not in node.tags
                and "comprehension.if" not in node.tags
                )
        return

    def _should_instrument_as_statement(self, node):
        return (isinstance(node, _ast.stmt)
                # Shouldn't insert anything before from __future__ import
                # as this is not a normal statement
                # https://bitbucket.org/plas/thonny/issues/183/thonny-throws-false-positive-syntaxerror
                and (not isinstance(node, _ast.ImportFrom)
                     or node.module != "__future__"))

    def _insert_statement_markers(self, root):
        # find lists of statements and insert before/after markers for each statement
        for name, value in ast.iter_fields(root):
            if isinstance(value, ast.AST):
                self._insert_statement_markers(value)
            elif isinstance(value, list):
                if len(value) > 0:
                    new_list = []
                    for node in value:
                        if self._should_instrument_as_statement(node):
                            # self._debug("EBFOMA", node)
                            # add before marker
                            new_list.append(self._create_statement_marker(node,
                                                                          BEFORE_STATEMENT_MARKER))

                        # original statement
                        if self._should_instrument_as_statement(node):
                            self._insert_statement_markers(node)
                        new_list.append(node)

                        if isinstance(node, _ast.stmt):
                            # add after marker
                            new_list.append(self._create_statement_marker(node,
                                                                          AFTER_STATEMENT_MARKER))
                    setattr(root, name, new_list)


    def _create_statement_marker(self, node, function_name):
        call = self._create_simple_marker_call(node, function_name)
        stmt = ast.Expr(value=call)
        ast.copy_location(stmt, node)
        ast.fix_missing_locations(stmt)
        return stmt


    def _insert_expression_markers(self, node):
        """
        each expression e gets wrapped like this:
            _after(_before(_loc, _node_is_zoomable), e, _node_role, _parent_range)
        where
            _after is function that gives the resulting value
            _before is function that signals the beginning of evaluation of e
            _loc gives the code range of e
            _node_is_zoomable indicates whether this node has subexpressions
            _node_role is either 'last_call_arg', 'last_op_arg', 'first_or_arg', 
                                 'first_and_arg', 'function' or None
        """
        tracer = self

        class ExpressionVisitor(ast.NodeTransformer):
            def generic_visit(self, node):
                if isinstance(node, _ast.expr):
                    if isinstance(node, ast.Starred):
                        # keep this node as is, but instrument its children
                        return ast.NodeTransformer.generic_visit(self, node)
                    elif tracer._should_instrument_as_expression(node):
                        # before marker 
                        before_marker = tracer._create_simple_marker_call(node, BEFORE_EXPRESSION_MARKER)
                        ast.copy_location(before_marker, node)

                        # after marker
                        after_marker = ast.Call (
                            func=ast.Name(id=AFTER_EXPRESSION_MARKER, ctx=ast.Load()),
                            args=[
                                before_marker,
                                tracer._create_tags_literal(node),
                                ast.NodeTransformer.generic_visit(self, node),
                                tracer._create_location_literal(node.parent_node if hasattr(node, "parent_node") else None)
                            ],
                            keywords=[]
                        )
                        ast.copy_location(after_marker, node)
                        ast.fix_missing_locations(after_marker)

                        return after_marker
                    else:
                        # This expression (and its children) should be ignored
                        return node
                else:
                    # Descend into statements
                    return ast.NodeTransformer.generic_visit(self, node)

        return ExpressionVisitor().visit(node)


    def _create_location_literal(self, node):
        if node is None:
            return ast_utils.value_to_literal(None)

        assert hasattr(node, "end_lineno")
        assert hasattr(node, "end_col_offset")

        nums = []
        for value in node.lineno, node.col_offset, node.end_lineno, node.end_col_offset:
            nums.append(ast.Num(n=value))
        return ast.Tuple(elts=nums, ctx=ast.Load())

    def _create_tags_literal(self, node):
        if hasattr(node, "tags"):
            # maybe set would perform as well, but I think string is faster
            return ast_utils.value_to_literal(",".join(node.tags))
            #self._debug("YESTAGS")
        else:
            #self._debug("NOTAGS " + str(node))
            return ast_utils.value_to_literal("")

    def _create_simple_marker_call(self, node, fun_name):
        assert hasattr(node, "end_lineno")
        assert hasattr(node, "end_col_offset")

        args = [
            self._create_location_literal(node),
            self._create_tags_literal(node),
        ]

        return ast.Call (
            func=ast.Name(id=fun_name, ctx=ast.Load()),
            args=args,
            keywords=[]
        )

    def _debug(self, *args):
        print("TRACER:", *args, file=self._vm._original_stderr)

class CustomStackFrame:
    def __init__(self, frame, last_event, focus=None):
        self.id = id(frame)
        self.system_frame = frame
        self.last_event = last_event
        self.current_evaluations = []
        self.focus = None
        self.current_statement = None
        self.current_root_expression = None

class ThonnyClientError(Exception):
    pass


def fdebug(frame, msg, *args):
    if logger.isEnabledFor(logging.DEBUG):
        logger.debug(_get_frame_prefix(frame) + msg, *args)


def _get_frame_prefix(frame):
    return str(id(frame)) + " " + ">" * len(inspect.getouterframes(frame, 0)) + " "

def _get_python_version_string(add_word_size=False):
    result = ".".join(map(str, sys.version_info[:3]))
    if sys.version_info[3] != "final":
        result += "-" + sys.version_info[3]

    if add_word_size:
        result += " (" + ("64" if sys.maxsize > 2**32 else "32")+ " bit)"

    return result

class _PathSet:
    "implementation of set whose in operator works well for filenames"
    def __init__(self):
        self._normcase_set = set()

    def add(self, name):
        self._normcase_set.add(os.path.normcase(name))

    def remove(self, name):
        self._normcase_set.remove(os.path.normcase(name))

    def clear(self):
        self._normcase_set.clear()

    def __contains__(self, name):
        return os.path.normcase(name) in self._normcase_set

    def __iter__(self):
        for item in self._normcase_set:
            yield item

def load_module_from_alternative_path(module_name, path, force=False):
    from importlib.machinery import PathFinder
    spec = PathFinder.find_spec(module_name, path)

    if spec is None and not force:
        return

    from importlib.util import module_from_spec
    module = module_from_spec(spec)
    sys.modules[module_name] = module
    if spec.loader is not None:
        spec.loader.exec_module(module)<|MERGE_RESOLUTION|>--- conflicted
+++ resolved
@@ -444,12 +444,7 @@
                     'full_type_name' : str(type(value)).replace("<class '", "").replace("'>", "").strip(),
                     'type_id' : id(type(value)),
                     'attributes': self.export_variables(attributes)}
-<<<<<<< HEAD
-
-=======
-                
-            
->>>>>>> 559da374
+
             if isinstance(value, _io.TextIOWrapper):
                 self._add_file_handler_info(value, info)
             elif (type(value) in (types.BuiltinFunctionType, types.BuiltinMethodType,
