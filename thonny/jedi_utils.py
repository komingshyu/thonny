"""Utils to handle different jedi versions

Because of Debian Stretch, Thonny needs to support jedi 0.10,
which doesn't use separate parso
"""


<<<<<<< HEAD
def import_python_tree():
    if get_version_tuple() < (0,11):
=======
def import_tree():
    if get_version_tuple() < (0,11,0):
>>>>>>> 8ab93719
        # make sure not to import parso in this case, even if it exits
        from jedi.parser.python import tree  # @UnresolvedImport @UnusedImport
    else:
        # assume older versions, which use parso
        from parso.python import tree  # @UnresolvedImport @UnusedImport @Reimport
    
    return tree

def get_params(func_node):
    if hasattr(func_node, "get_params"):
        # parso
        return func_node.get_params()
    else:
        # older jedi
        return func_node.params

def get_parent_scope(node):    
    try:
        # jedi 0.11
        from jedi import parser_utils
        return parser_utils.get_parent_scope(node)
    except ImportError:
        # Older versions
        return node.get_parent_scope()

def get_statement_of_position(node, pos):    
    try:
        # jedi 0.11
        from jedi.parser_utils import get_statement_of_position
        return get_statement_of_position(node, pos)
    except ImportError:
        # Older versions
        return node.get_statement_for_position(pos)

def get_module_node(script):
    if hasattr(script, "_module_node"): # Jedi 0.12
        return script._module_node
    elif hasattr(script, "_get_module_node"): # Jedi 0.10 - 0.11
        return script._get_module_node()
    elif hasattr(script, "_get_module"):
        return script._get_module()
    else:
        return script._parser.module()

def is_scope(node):
    try:
        # jedi 0.11 and older
        from jedi import parser_utils
        return parser_utils.is_scope(node)
    except ImportError:
        # Older versions
        return node.is_scope()

def get_name_of_position(obj, position):
    if hasattr(obj, "get_name_of_position"):
        # parso
        return obj.get_name_of_position(position)
    else:
        # older jedi
        return obj.name_for_position(position)

def parse_source(source):
    import jedi
    script = jedi.Script(source)
    return get_module_node(script)

def get_version_tuple():
    import jedi
    nums = []
    for item in jedi.__version__.split("."):
        try:
            nums.append(int(item))
        except:
            nums.append(0)
            
    return tuple(nums)<|MERGE_RESOLUTION|>--- conflicted
+++ resolved
@@ -5,13 +5,8 @@
 """
 
 
-<<<<<<< HEAD
 def import_python_tree():
-    if get_version_tuple() < (0,11):
-=======
-def import_tree():
     if get_version_tuple() < (0,11,0):
->>>>>>> 8ab93719
         # make sure not to import parso in this case, even if it exits
         from jedi.parser.python import tree  # @UnresolvedImport @UnusedImport
     else:
